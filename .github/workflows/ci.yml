--- conflicted
+++ resolved
@@ -2,17 +2,9 @@
 
 on:
   push:
-<<<<<<< HEAD
-    branches:
-      - dev/wasm-threads
-  pull_request:
-    branches:
-      - dev/wasm-threads
-=======
   pull_request:
   schedule:
     - cron: 45 3 * * 2 # every Tuesday at 3:45 UTC
->>>>>>> c575adf7
 
 concurrency:
   group: ci-${{ github.ref }}
@@ -40,7 +32,7 @@
             true
           }
           x   copyright  pull_request
-          x   changelog
+          x   changelog  pull_request
           x  textreview  pull_request
           x        sync  pull_request  push  schedule
           x     publish  pull_request  push  schedule
