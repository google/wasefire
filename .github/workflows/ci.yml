--- conflicted
+++ resolved
@@ -15,82 +15,6 @@
 permissions: {}
 
 jobs:
-  copyright:
-    if: github.event_name == 'pull_request'
-    runs-on: ubuntu-latest
-    steps:
-      - uses: actions/checkout@v4
-<<<<<<< HEAD
-      - run: ./scripts/ci-copyright.sh
-=======
-      - name: Compute the checks for ${{ github.event_name }}
-        id: checks
-        run: |
-          x() {
-            local check=$1
-            while [[ $# -gt 1 ]]; do
-              shift
-              if [[ $1 == ${{ github.event_name }} ]]; then
-                [[ -z "$CHECKS" ]] || CHECKS+=', '
-                CHECKS+="\"$check\""
-              fi
-            done
-            true
-          }
-          x   copyright  pull_request
-          x   changelog  pull_request
-          x  textreview  pull_request
-          x        sync  pull_request  push  schedule
-          x     publish  pull_request  push  schedule
-          x    markdown  pull_request  push  schedule
-          x       taplo  pull_request  push  schedule
-          x     applets  pull_request  push  schedule
-          x     runners  pull_request  push  schedule
-          x     tests-0  pull_request  push  schedule
-          x     tests-1  pull_request  push  schedule
-          x     tests-2  pull_request  push  schedule
-          x     hw-host  pull_request  push  schedule
-          x        book  pull_request  push  schedule
-          x   footprint  pull_request  push
-          echo "checks=[$CHECKS]" >> $GITHUB_OUTPUT
-    outputs:
-      checks: ${{ steps.checks.outputs.checks }}
-  cache:
-    runs-on: ubuntu-latest
-    needs: checks
-    steps:
-      - uses: actions/checkout@v4
-      - if: github.event_name != 'schedule'
-        id: cache
-        name: Restore and save the cache
-        uses: ./.github/actions/ci-cache
-        with:
-          mode: save
-      - if: steps.cache.outputs.cache-hit != 'true'
-        name: Run all checks ${{ needs.checks.outputs.checks }}
-        uses: ./.github/actions/ci-checks
-        with:
-          checks: ${{ needs.checks.outputs.checks }}
-          token: ${{ secrets.GITHUB_TOKEN }}
-          use-cache: 'false'
-      - if: steps.cache.outputs.cache-hit != 'true'
-        run: rm -rf target && cargo xtask help
-  matrix:
-    runs-on: ubuntu-latest
-    needs: [checks, cache] # The cache is used by the checks.
-    strategy:
-      fail-fast: false
-      matrix:
-        check: ${{ fromJSON(needs.checks.outputs.checks) }}
-    name: ${{ matrix.check }}
-    steps:
-      - uses: actions/checkout@v4
-      - name: Run the ${{ matrix.check }} check
-        uses: ./.github/actions/ci-checks
-        with:
-          checks: "[\"${{ matrix.check }}\"]"
-          token: ${{ secrets.GITHUB_TOKEN }}
->>>>>>> d1537cd0
   ubuntu:
     runs-on: ubuntu-latest
     steps:
