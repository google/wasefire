name: Continuous Integration

on:
  push:
    branches:
      - opensk
  pull_request:
    branches:
      - opensk

concurrency:
  group: ci-${{ github.ref }}
  cancel-in-progress: ${{ github.event_name == 'pull_request' }}

permissions: {}

jobs:
<<<<<<< HEAD
=======
  changelog:
    if: github.event_name == 'pull_request'
    runs-on: ubuntu-latest
    steps:
      - uses: actions/checkout@v4
        with:
          fetch-depth: 0
      - run: ./scripts/ci-changelog.sh
>>>>>>> 64dbb0bf
  copyright:
    if: github.event_name == 'pull_request'
    runs-on: ubuntu-latest
    steps:
      - uses: actions/checkout@v4
      - run: ./scripts/ci-copyright.sh
  ubuntu:
    runs-on: ubuntu-latest
    permissions:
      contents: read
    steps:
      - uses: actions/checkout@v4
      - uses: actions/cache@v3
        with:
          path: |
            ~/.cargo/bin/
            ~/.cargo/registry/index/
            ~/.cargo/registry/cache/
            ~/.cargo/git/db/
            .root/
            target/
          key: >-
            ${{ hashFiles('rust-toolchain.toml') }}-${{ hashFiles(
              '**/Cargo.lock', 'scripts/wrapper.sh'
            ) }}
          restore-keys: ${{ hashFiles('rust-toolchain.toml') }}
      - run: ./scripts/setup.sh
      - run: ./scripts/ci.sh
      - run: ./scripts/footprint.sh
        if: github.event_name != 'schedule'
      - run: mv footprint.toml footprint-${{ github.event_name }}.toml
        if: github.event_name != 'schedule'
      - uses: actions/upload-artifact@v4
        if: github.event_name == 'push'
        with:
          name: footprint
          path: footprint-push.toml
      - uses: actions/github-script@v7
        if: github.event_name == 'pull_request'
        id: main-run
        with:
          script: |
            const { data } = await github.rest.actions.listWorkflowRuns({
              owner: context.repo.owner,
              repo: context.repo.repo,
              workflow_id: 'ci.yml',
              branch: 'main',
              event: 'push',
              head_sha: '${{ github.event.pull_request.base.sha }}',
            });
            return data.workflow_runs[0]?.id ?? 0;
      - uses: actions/download-artifact@v4
        if: github.event_name == 'pull_request'
        with:
          name: footprint
          github-token: ${{ secrets.GITHUB_TOKEN }}
          run-id: ${{ steps.main-run.outputs.result }}
        continue-on-error: true
      - run: cargo xtask footprint "$GITHUB_STEP_SUMMARY"
        if: github.event_name == 'pull_request'<|MERGE_RESOLUTION|>--- conflicted
+++ resolved
@@ -15,17 +15,6 @@
 permissions: {}
 
 jobs:
-<<<<<<< HEAD
-=======
-  changelog:
-    if: github.event_name == 'pull_request'
-    runs-on: ubuntu-latest
-    steps:
-      - uses: actions/checkout@v4
-        with:
-          fetch-depth: 0
-      - run: ./scripts/ci-changelog.sh
->>>>>>> 64dbb0bf
   copyright:
     if: github.event_name == 'pull_request'
     runs-on: ubuntu-latest
