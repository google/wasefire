name: CI

on:
  push:
    branches:
      - opensk
  pull_request:
    branches:
      - opensk

concurrency:
  group: ci-${{ github.ref }}
  cancel-in-progress: ${{ github.event_name == 'pull_request' }}

permissions: {}

jobs:
<<<<<<< HEAD
  copyright:
    if: github.event_name == 'pull_request'
=======
  checks:
    runs-on: ubuntu-latest
    steps:
      - uses: actions/checkout@v4
      - name: Compute the checks for ${{ github.event_name }}
        id: checks
        run: |
          x() {
            local check=$1
            while [[ $# -gt 1 ]]; do
              shift
              if [[ $1 == ${{ github.event_name }} ]]; then
                [[ -z "$CHECKS" ]] || CHECKS+=', '
                CHECKS+="\"$check\""
              fi
            done
            true
          }
          x  copyright  pull_request
          x  changelog  pull_request
          x       sync  pull_request  push  schedule
          x      taplo  pull_request  push  schedule
          x    applets  pull_request  push  schedule
          x    runners  pull_request  push  schedule
          x    tests-0  pull_request  push  schedule
          x    tests-1  pull_request  push  schedule
          x    tests-2  pull_request  push  schedule
          x    hw-host  pull_request  push  schedule
          x       book  pull_request  push  schedule
          x  footprint  pull_request  push
          echo "checks=[$CHECKS]" >> $GITHUB_OUTPUT
    outputs:
      checks: ${{ steps.checks.outputs.checks }}
  cache:
>>>>>>> 79091d17
    runs-on: ubuntu-latest
    needs: checks
    steps:
      - uses: actions/checkout@v4
      - if: github.event_name != 'schedule'
        id: cache
        name: Restore and save the cache
        uses: ./.github/actions/ci-cache
        with:
          mode: save
      - if: steps.cache.outputs.cache-hit != 'true'
        name: Run all checks ${{ needs.checks.outputs.checks }}
        uses: ./.github/actions/ci-checks
        with:
          checks: ${{ needs.checks.outputs.checks }}
          token: ${{ secrets.GITHUB_TOKEN }}
          use-cache: false
      - if: steps.cache.outputs.cache-hit != 'true'
        run: rm -rf target && cargo xtask help
  matrix:
    runs-on: ubuntu-latest
    needs: [checks, cache] # The cache is used by the checks.
    strategy:
      matrix:
        check: ${{ fromJSON(needs.checks.outputs.checks) }}
    name: ${{ matrix.check }}
    steps:
      - uses: actions/checkout@v4
<<<<<<< HEAD
      - run: ./scripts/setup.sh
      - run: ./scripts/ci.sh
=======
      - name: Run the ${{ matrix.check }} check
        uses: ./.github/actions/ci-checks
        with:
          checks: "[\"${{ matrix.check }}\"]"
          token: ${{ secrets.GITHUB_TOKEN }}
  ubuntu:
    runs-on: ubuntu-latest
    needs: matrix
    steps:
      - run: true
>>>>>>> 79091d17
<|MERGE_RESOLUTION|>--- conflicted
+++ resolved
@@ -15,85 +15,16 @@
 permissions: {}
 
 jobs:
-<<<<<<< HEAD
   copyright:
     if: github.event_name == 'pull_request'
-=======
-  checks:
     runs-on: ubuntu-latest
     steps:
       - uses: actions/checkout@v4
-      - name: Compute the checks for ${{ github.event_name }}
-        id: checks
-        run: |
-          x() {
-            local check=$1
-            while [[ $# -gt 1 ]]; do
-              shift
-              if [[ $1 == ${{ github.event_name }} ]]; then
-                [[ -z "$CHECKS" ]] || CHECKS+=', '
-                CHECKS+="\"$check\""
-              fi
-            done
-            true
-          }
-          x  copyright  pull_request
-          x  changelog  pull_request
-          x       sync  pull_request  push  schedule
-          x      taplo  pull_request  push  schedule
-          x    applets  pull_request  push  schedule
-          x    runners  pull_request  push  schedule
-          x    tests-0  pull_request  push  schedule
-          x    tests-1  pull_request  push  schedule
-          x    tests-2  pull_request  push  schedule
-          x    hw-host  pull_request  push  schedule
-          x       book  pull_request  push  schedule
-          x  footprint  pull_request  push
-          echo "checks=[$CHECKS]" >> $GITHUB_OUTPUT
-    outputs:
-      checks: ${{ steps.checks.outputs.checks }}
-  cache:
->>>>>>> 79091d17
+      - run: ./scripts/ci-copyright.sh
+  ubuntu:
     runs-on: ubuntu-latest
-    needs: checks
     steps:
       - uses: actions/checkout@v4
-      - if: github.event_name != 'schedule'
-        id: cache
-        name: Restore and save the cache
-        uses: ./.github/actions/ci-cache
-        with:
-          mode: save
-      - if: steps.cache.outputs.cache-hit != 'true'
-        name: Run all checks ${{ needs.checks.outputs.checks }}
-        uses: ./.github/actions/ci-checks
-        with:
-          checks: ${{ needs.checks.outputs.checks }}
-          token: ${{ secrets.GITHUB_TOKEN }}
-          use-cache: false
-      - if: steps.cache.outputs.cache-hit != 'true'
-        run: rm -rf target && cargo xtask help
-  matrix:
-    runs-on: ubuntu-latest
-    needs: [checks, cache] # The cache is used by the checks.
-    strategy:
-      matrix:
-        check: ${{ fromJSON(needs.checks.outputs.checks) }}
-    name: ${{ matrix.check }}
-    steps:
-      - uses: actions/checkout@v4
-<<<<<<< HEAD
+      - run: sudo apt-get update
       - run: ./scripts/setup.sh
-      - run: ./scripts/ci.sh
-=======
-      - name: Run the ${{ matrix.check }} check
-        uses: ./.github/actions/ci-checks
-        with:
-          checks: "[\"${{ matrix.check }}\"]"
-          token: ${{ secrets.GITHUB_TOKEN }}
-  ubuntu:
-    runs-on: ubuntu-latest
-    needs: matrix
-    steps:
-      - run: true
->>>>>>> 79091d17
+      - run: ./scripts/ci.sh