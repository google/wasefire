# Changelog

## 0.3.1-git

### Minor

- Support `PlatformVendor` protocol
- Support `platform::serial()` function
- Migrate `platform::version()` to the new board and applet APIs
- Support `store::{keys,clear}()` functions
- Support `platform::protocol` with the `{applet,board}-api-platform-protocol` features
- Change `gpio` module to never trap and return an error instead
- Change `button::{register, unregister}()` to never trap and return an error instead
- Migrate to `Id::new` returning `Result` instead of `Option`
- Migrate to `crypto::{Hash,Hmac}` depending on `crypto::WithError`
- Change `led::{get,set}()` to never trap and return an error instead

### Patch

- Publish LICENSE file
- Introduce `MemoryApi::alloc_copy()` to simplify a common pattern
- Fix lints
- Use common Wasefire lints and make most dependencies optional
- Add `Failure` type to simplify try-blocks for `Scheduler::reply()` arguments
- Update `store` errors mapping
- Use explicit conversion from `Error` to `Trap`
- Simplify `#[cfg(all)]` attributes between board and applet features
- Update dependencies
- Fix HKDF-SHA-384 for outputs longer than 32 bytes

## 0.3.0

### Major

- Do not expose internal details
- Add applet API and board API features (disabled by default)
- Add `native` and `wasm` features (exactly one must be chosen)

### Minor

- Support `gpio::last_write()` function
- Support `uart::{start,stop,set_baudrate}()` functions
- Migrate `clock` module to `timer`
- Remove unstable `software-crypto` feature
- Support applets calling unknown host functions by returning an error
- Migrate to applet API functions always returning `isize`
- Support `debug::time()` new return type
- Migrate to `platform::update` returning `Error`
- Migrate to `wasefire-error`
- Support `gpio` module
- Support `platform::version()`
- Support `radio::ble` module
- Support configuring the memory size with `WASEFIRE_MEMORY_PAGE_COUNT`
- Support `platform::update::is_supported()`
- Support `platform::update`
- Support `platform` and `platform::reboot()`
- Add more debug logging in native mode
- Permit applets to call `debup::println()` during `init()`
- Use `debug::exit()` board API when the applet traps
- Use `log::panic!()` on interpreter errors

### Patch

- Fix lints of nightly-2024-01-24
- Support zero-length slices in native
- Fix board API feature gates for AES-128-CCM and AES-256-GCM
- Remove unreachable `multivalue` feature gates
- Correctly gate events of nested APIs
- Rename `debug` internal feature to `internal-debug`
- Fix double-lock issue for native callbacks
- Fix parsing of `WASEFIRE_MEMORY_PAGE_COUNT`
- Fix docs.rs build
- Use `wasefire-sync`
- Fix lints
- Use `logger` alias instead of `log` for `wasefire-logger` crate
- Update dependencies

## 0.2.2

### Minor

- Support `debug::println()`
- Support `uart`
- Support `syscall()`
- Support `store::fragment`

### Patch

- Prevent applets to call into unsupported board operations
- Update dependencies

## 0.2.1

### Minor

- Support `scheduling::abort()`
- Support `debug::perf()`
- Support `debug::time()` and use it for `debug::println()`
- Add `unsafe-skip-validation` feature

### Patch

- Fix clippy lints
- Fix missing feature forward on dependencies
- Update dependencies

## 0.2.0

### Major

- Change `Scheduler::run()` to take the board as type
- Change `Scheduler::run()` to take the module as argument (fix #132)
- Update `wasefire-board-api` to 0.3.0

### Minor

- Add `const fn Events::new()` for compile-time construction
- Update `wasefire-applet-api` to 0.3.0

## 0.1.2

### Minor

- Add `is_supported()` support in crypto
- Add AES-256-GCM support
- Support `rng::fill_bytes()` return code
- Add `Events::is_empty()`
- Support `debug::exit()`

### Patch

- Fix clippy warnings
- Update dependencies

## 0.1.1

### Patch

- Use `logger::panic!` instead of `core::panic!`

## 0.1.0

<<<<<<< HEAD
<!-- Increment to skip CHANGELOG.md test: 36 -->
=======
<!-- Increment to skip CHANGELOG.md test: 40 -->
>>>>>>> 31497c63
<|MERGE_RESOLUTION|>--- conflicted
+++ resolved
@@ -140,8 +140,4 @@
 
 ## 0.1.0
 
-<<<<<<< HEAD
-<!-- Increment to skip CHANGELOG.md test: 36 -->
-=======
-<!-- Increment to skip CHANGELOG.md test: 40 -->
->>>>>>> 31497c63
+<!-- Increment to skip CHANGELOG.md test: 40 -->