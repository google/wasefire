# Changelog

## 0.3.1-git

### Minor

<<<<<<< HEAD
- Support `platform::protocol` with the `{applet,board}-api-platform-protocol` features
=======
- Change `gpio` module to never trap and return an error instead
>>>>>>> 9d08285c
- Change `button::{register, unregister}()` to never trap and return an error instead
- Migrate to `Id::new` returning `Result` instead of `Option`
- Migrate to `crypto::{Hash,Hmac}` depending on `crypto::WithError`
- Change `led::{get,set}()` to never trap and return an error instead

### Patch

- Use explicit conversion from `Error` to `Trap`
- Simplify `#[cfg(all)]` attributes between board and applet features
- Update dependencies
- Fix HKDF-SHA-384 for outputs longer than 32 bytes

## 0.3.0

### Major

- Do not expose internal details
- Add applet API and board API features (disabled by default)
- Add `native` and `wasm` features (exactly one must be chosen)

### Minor

- Support `gpio::last_write()` function
- Support `uart::{start,stop,set_baudrate}()` functions
- Migrate `clock` module to `timer`
- Remove unstable `software-crypto` feature
- Support applets calling unknown host functions by returning an error
- Migrate to applet API functions always returning `isize`
- Support `debug::time()` new return type
- Migrate to `platform::update` returning `Error`
- Migrate to `wasefire-error`
- Support `gpio` module
- Support `platform::version()`
- Support `radio::ble` module
- Support configuring the memory size with `WASEFIRE_MEMORY_PAGE_COUNT`
- Support `platform::update::is_supported()`
- Support `platform::update`
- Support `platform` and `platform::reboot()`
- Add more debug logging in native mode
- Permit applets to call `debup::println()` during `init()`
- Use `debug::exit()` board API when the applet traps
- Use `log::panic!()` on interpreter errors

### Patch

- Fix lints of nightly-2024-01-24
- Support zero-length slices in native
- Fix board API feature gates for AES-128-CCM and AES-256-GCM
- Remove unreachable `multivalue` feature gates
- Correctly gate events of nested APIs
- Rename `debug` internal feature to `internal-debug`
- Fix double-lock issue for native callbacks
- Fix parsing of `WASEFIRE_MEMORY_PAGE_COUNT`
- Fix docs.rs build
- Use `wasefire-sync`
- Fix lints
- Use `logger` alias instead of `log` for `wasefire-logger` crate
- Update dependencies

## 0.2.2

### Minor

- Support `debug::println()`
- Support `uart`
- Support `syscall()`
- Support `store::fragment`

### Patch

- Prevent applets to call into unsupported board operations
- Update dependencies

## 0.2.1

### Minor

- Support `scheduling::abort()`
- Support `debug::perf()`
- Support `debug::time()` and use it for `debug::println()`
- Add `unsafe-skip-validation` feature

### Patch

- Fix clippy lints
- Fix missing feature forward on dependencies
- Update dependencies

## 0.2.0

### Major

- Change `Scheduler::run()` to take the board as type
- Change `Scheduler::run()` to take the module as argument (fix #132)
- Update `wasefire-board-api` to 0.3.0

### Minor

- Add `const fn Events::new()` for compile-time construction
- Update `wasefire-applet-api` to 0.3.0

## 0.1.2

### Minor

- Add `is_supported()` support in crypto
- Add AES-256-GCM support
- Support `rng::fill_bytes()` return code
- Add `Events::is_empty()`
- Support `debug::exit()`

### Patch

- Fix clippy warnings
- Update dependencies

## 0.1.1

### Patch

- Use `logger::panic!` instead of `core::panic!`

## 0.1.0

<!-- Increment to skip CHANGELOG.md test: 34 --><|MERGE_RESOLUTION|>--- conflicted
+++ resolved
@@ -4,11 +4,8 @@
 
 ### Minor
 
-<<<<<<< HEAD
 - Support `platform::protocol` with the `{applet,board}-api-platform-protocol` features
-=======
 - Change `gpio` module to never trap and return an error instead
->>>>>>> 9d08285c
 - Change `button::{register, unregister}()` to never trap and return an error instead
 - Migrate to `Id::new` returning `Result` instead of `Option`
 - Migrate to `crypto::{Hash,Hmac}` depending on `crypto::WithError`
