# Changelog

## 0.3.1-git

### Minor

<<<<<<< HEAD
- Refactor `applet::HashContext` to take `board::crypto::{Hash,Hmac}Api`
=======
- Change `led::{get,set}()` to never trap and return an error instead
>>>>>>> cb57433f

### Patch

- Simplify `#[cfg(all)]` attributes between board and applet features
- Update dependencies
- Fix HKDF-SHA-384 for outputs longer than 32 bytes

## 0.3.0

### Major

- Do not expose internal details
- Add applet API and board API features (disabled by default)
- Add `native` and `wasm` features (exactly one must be chosen)

### Minor

- Support `gpio::last_write()` function
- Support `uart::{start,stop,set_baudrate}()` functions
- Migrate `clock` module to `timer`
- Remove unstable `software-crypto` feature
- Support applets calling unknown host functions by returning an error
- Migrate to applet API functions always returning `isize`
- Support `debug::time()` new return type
- Migrate to `platform::update` returning `Error`
- Migrate to `wasefire-error`
- Support `gpio` module
- Support `platform::version()`
- Support `radio::ble` module
- Support configuring the memory size with `WASEFIRE_MEMORY_PAGE_COUNT`
- Support `platform::update::is_supported()`
- Support `platform::update`
- Support `platform` and `platform::reboot()`
- Add more debug logging in native mode
- Permit applets to call `debup::println()` during `init()`
- Use `debug::exit()` board API when the applet traps
- Use `log::panic!()` on interpreter errors

### Patch

- Fix lints of nightly-2024-01-24
- Support zero-length slices in native
- Fix board API feature gates for AES-128-CCM and AES-256-GCM
- Remove unreachable `multivalue` feature gates
- Correctly gate events of nested APIs
- Rename `debug` internal feature to `internal-debug`
- Fix double-lock issue for native callbacks
- Fix parsing of `WASEFIRE_MEMORY_PAGE_COUNT`
- Fix docs.rs build
- Use `wasefire-sync`
- Fix lints
- Use `logger` alias instead of `log` for `wasefire-logger` crate
- Update dependencies

## 0.2.2

### Minor

- Support `debug::println()`
- Support `uart`
- Support `syscall()`
- Support `store::fragment`

### Patch

- Prevent applets to call into unsupported board operations
- Update dependencies

## 0.2.1

### Minor

- Support `scheduling::abort()`
- Support `debug::perf()`
- Support `debug::time()` and use it for `debug::println()`
- Add `unsafe-skip-validation` feature

### Patch

- Fix clippy lints
- Fix missing feature forward on dependencies
- Update dependencies

## 0.2.0

### Major

- Change `Scheduler::run()` to take the board as type
- Change `Scheduler::run()` to take the module as argument (fix #132)
- Update `wasefire-board-api` to 0.3.0

### Minor

- Add `const fn Events::new()` for compile-time construction
- Update `wasefire-applet-api` to 0.3.0

## 0.1.2

### Minor

- Add `is_supported()` support in crypto
- Add AES-256-GCM support
- Support `rng::fill_bytes()` return code
- Add `Events::is_empty()`
- Support `debug::exit()`

### Patch

- Fix clippy warnings
- Update dependencies

## 0.1.1

### Patch

- Use `logger::panic!` instead of `core::panic!`

## 0.1.0

<!-- Increment to skip CHANGELOG.md test: 32 --><|MERGE_RESOLUTION|>--- conflicted
+++ resolved
@@ -4,11 +4,8 @@
 
 ### Minor
 
-<<<<<<< HEAD
 - Refactor `applet::HashContext` to take `board::crypto::{Hash,Hmac}Api`
-=======
 - Change `led::{get,set}()` to never trap and return an error instead
->>>>>>> cb57433f
 
 ### Patch
 
