# Changelog

## 0.3.1-git

### Minor

- Support `store::{keys,clear}()` functions
- Support `platform::protocol` with the `{applet,board}-api-platform-protocol` features
- Change `gpio` module to never trap and return an error instead
- Change `button::{register, unregister}()` to never trap and return an error instead
- Migrate to `Id::new` returning `Result` instead of `Option`
- Migrate to `crypto::{Hash,Hmac}` depending on `crypto::WithError`
- Change `led::{get,set}()` to never trap and return an error instead

### Patch

- Fix lints
- Use common Wasefire lints and make most dependencies optional
- Add `Failure` type to simplify try-blocks for `Scheduler::reply()` arguments
- Update `store` errors mapping
- Use explicit conversion from `Error` to `Trap`
- Simplify `#[cfg(all)]` attributes between board and applet features
- Update dependencies
- Fix HKDF-SHA-384 for outputs longer than 32 bytes

## 0.3.0

### Major

- Do not expose internal details
- Add applet API and board API features (disabled by default)
- Add `native` and `wasm` features (exactly one must be chosen)

### Minor

- Support `gpio::last_write()` function
- Support `uart::{start,stop,set_baudrate}()` functions
- Migrate `clock` module to `timer`
- Remove unstable `software-crypto` feature
- Support applets calling unknown host functions by returning an error
- Migrate to applet API functions always returning `isize`
- Support `debug::time()` new return type
- Migrate to `platform::update` returning `Error`
- Migrate to `wasefire-error`
- Support `gpio` module
- Support `platform::version()`
- Support `radio::ble` module
- Support configuring the memory size with `WASEFIRE_MEMORY_PAGE_COUNT`
- Support `platform::update::is_supported()`
- Support `platform::update`
- Support `platform` and `platform::reboot()`
- Add more debug logging in native mode
- Permit applets to call `debup::println()` during `init()`
- Use `debug::exit()` board API when the applet traps
- Use `log::panic!()` on interpreter errors

### Patch

- Fix lints of nightly-2024-01-24
- Support zero-length slices in native
- Fix board API feature gates for AES-128-CCM and AES-256-GCM
- Remove unreachable `multivalue` feature gates
- Correctly gate events of nested APIs
- Rename `debug` internal feature to `internal-debug`
- Fix double-lock issue for native callbacks
- Fix parsing of `WASEFIRE_MEMORY_PAGE_COUNT`
- Fix docs.rs build
- Use `wasefire-sync`
- Fix lints
- Use `logger` alias instead of `log` for `wasefire-logger` crate
- Update dependencies

## 0.2.2

### Minor

- Support `debug::println()`
- Support `uart`
- Support `syscall()`
- Support `store::fragment`

### Patch

- Prevent applets to call into unsupported board operations
- Update dependencies

## 0.2.1

### Minor

- Support `scheduling::abort()`
- Support `debug::perf()`
- Support `debug::time()` and use it for `debug::println()`
- Add `unsafe-skip-validation` feature

### Patch

- Fix clippy lints
- Fix missing feature forward on dependencies
- Update dependencies

## 0.2.0

### Major

- Change `Scheduler::run()` to take the board as type
- Change `Scheduler::run()` to take the module as argument (fix #132)
- Update `wasefire-board-api` to 0.3.0

### Minor

- Add `const fn Events::new()` for compile-time construction
- Update `wasefire-applet-api` to 0.3.0

## 0.1.2

### Minor

- Add `is_supported()` support in crypto
- Add AES-256-GCM support
- Support `rng::fill_bytes()` return code
- Add `Events::is_empty()`
- Support `debug::exit()`

### Patch

- Fix clippy warnings
- Update dependencies

## 0.1.1

### Patch

- Use `logger::panic!` instead of `core::panic!`

## 0.1.0

<<<<<<< HEAD
<!-- Increment to skip CHANGELOG.md test: 36 -->
=======
<!-- Increment to skip CHANGELOG.md test: 37 -->
>>>>>>> 4505007b
<|MERGE_RESOLUTION|>--- conflicted
+++ resolved
@@ -135,8 +135,4 @@
 
 ## 0.1.0
 
-<<<<<<< HEAD
-<!-- Increment to skip CHANGELOG.md test: 36 -->
-=======
-<!-- Increment to skip CHANGELOG.md test: 37 -->
->>>>>>> 4505007b
+<!-- Increment to skip CHANGELOG.md test: 36 -->