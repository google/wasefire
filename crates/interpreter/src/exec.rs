// Copyright 2022 Google LLC
//
// Licensed under the Apache License, Version 2.0 (the "License");
// you may not use this file except in compliance with the License.
// You may obtain a copy of the License at
//
//     http://www.apache.org/licenses/LICENSE-2.0
//
// Unless required by applicable law or agreed to in writing, software
// distributed under the License is distributed on an "AS IS" BASIS,
// WITHOUT WARRANTIES OR CONDITIONS OF ANY KIND, either express or implied.
// See the License for the specific language governing permissions and
// limitations under the License.

// TODO: Some toctou could be used instead of panic.
use alloc::vec;
use alloc::vec::Vec;

use crate::error::*;
use crate::module::*;
use crate::syntax::*;
use crate::toctou::*;
use crate::*;

pub const MEMORY_ALIGN: usize = 16;

/// Runtime values.
// TODO: Introduce untyped values? (to save the tag)
#[derive(Copy, Clone, PartialEq, Eq)]
pub enum Val {
    I32(u32),
    I64(u64),
    #[cfg(feature = "float-types")]
    F32(u32),
    #[cfg(feature = "float-types")]
    F64(u64),
    #[cfg(feature = "vector-types")]
    V128(u128),
    Null(RefType),
    Ref(Ptr),
    RefExtern(usize),
}

static STORE_ID: id::UniqueId = id::UniqueId::new();

/// Runtime store.
// We cannot GC by design. Vectors can only grow.
#[derive(Debug)]
pub struct Store<'m> {
    id: usize,
    insts: Vec<Instance<'m>>,
    // TODO: This should be an Linker struct that can be shared between stores. The FuncType can be
    // reconstructed on demand (only counts can be stored).
    funcs: Vec<(HostName<'m>, FuncType<'m>)>,
    // When present, contains a module name and a length. In that case, any unresolved imported
    // function for that module name is appended to funcs (one per type, so the function name is
    // the name of the first unresolved function of that type). The length of resolvable host
    // functions in `funcs` is stored to limit normal linking to that part.
    func_default: Option<(&'m str, usize)>,
    threads: Vec<Continuation<'m>>,
}

#[derive(Debug, PartialEq, Eq, PartialOrd, Ord)]
struct HostName<'m> {
    module: &'m str,
    name: &'m str,
}

/// Identifies a store.
#[derive(Debug, Copy, Clone, PartialEq, Eq, PartialOrd, Ord)]
pub struct StoreId(usize);

/// Identifies an instance within a store.
#[derive(Debug, Copy, Clone, PartialEq, Eq, PartialOrd, Ord)]
pub struct InstId {
    store_id: usize,
    inst_id: usize,
}

impl InstId {
    /// Returns the identifier of the store of this instance.
    pub fn store_id(self) -> StoreId {
        StoreId(self.store_id)
    }
}

/// Store wrapper when calling into the host.
#[derive(Debug)]
// Invariant that there is at least one thread.
pub struct Call<'a, 'm> {
    store: &'a mut Store<'m>,
}

impl<'m> Default for Store<'m> {
    fn default() -> Self {
        Self {
            id: STORE_ID.next(),
            insts: vec![],
            funcs: vec![],
            func_default: None,
            threads: vec![],
        }
    }
}

impl<'m> Store<'m> {
    /// Returns the identifier of this store.
    pub fn id(&self) -> StoreId {
        StoreId(self.id)
    }

    /// Instantiates a valid module in this store.
    ///
    /// The memory is not dynamically allocated and must thus be provided. It is not necessary for
    /// the memory length to be a multiple of 64kB. Execution will trap if the module tries to
    /// access part of the memory that does not exist.
    pub fn instantiate(
        &mut self, module: Module<'m>, memory: &'m mut [u8],
    ) -> Result<InstId, Error> {
        let inst_id = self.insts.len();
        self.insts.push(Instance::default());
        self.last_inst().module = module;
        for import in self.last_inst().module.imports() {
            let type_ = import.type_(&self.last_inst().module);
            let id = self.resolve(&import, type_)?;
            match import.desc {
                ImportDesc::Func(_) => self.last_inst().funcs.ext.push(id),
                ImportDesc::Table(_) => self.last_inst().tables.ext.push(id),
                ImportDesc::Mem(_) => self.last_inst().mems.ext.push(id),
                ImportDesc::Global(_) => self.last_inst().globals.ext.push(id),
            }
        }
        if let Some(mut parser) = self.last_inst().module.section(SectionId::Table) {
            for _ in 0 .. parser.parse_vec().into_ok() {
                (self.last_inst().tables.int).push(Table::new(parser.parse_tabletype().into_ok()));
            }
        }
        if let Some(mut parser) = self.last_inst().module.section(SectionId::Memory) {
            match parser.parse_vec().into_ok() {
                0 => (),
                1 => {
                    let limits = parser.parse_memtype().into_ok();
                    self.last_inst().mems.int.init(memory, limits)?;
                }
                _ => unimplemented!(),
            }
        }
        if let Some(mut parser) = self.last_inst().module.section(SectionId::Global) {
            for _ in 0 .. parser.parse_vec().into_ok() {
                parser.parse_globaltype().into_ok();
                let value = Thread::const_expr(self, inst_id, &mut parser);
                self.last_inst().globals.int.push(Global::new(value));
            }
        }
        if let Some(mut parser) = self.last_inst().module.section(SectionId::Element) {
            for _ in 0 .. parser.parse_vec().into_ok() {
                // TODO: This is inefficient because we only need init for active segments.
                let mut elem = ComputeElem::new(self, inst_id);
                parser.parse_elem(&mut elem).into_ok();
                let ComputeElem { mode, init, .. } = elem;
                let drop = match mode {
                    ElemMode::Passive => false,
                    ElemMode::Active { table, offset } => {
                        let n = init.len();
                        let table = self.table(inst_id, table);
                        table_init(offset, 0, n, table, &init)?;
                        true
                    }
                    ElemMode::Declarative => true,
                };
                self.last_inst().elems.push(drop);
            }
        }
        if let Some(mut parser) = self.last_inst().module.section(SectionId::Data) {
            for _ in 0 .. parser.parse_vec().into_ok() {
                let mut data = ComputeData::new(self, inst_id);
                parser.parse_data(&mut data).into_ok();
                let ComputeData { mode, init, .. } = data;
                let drop = match mode {
                    DataMode::Passive => false,
                    DataMode::Active { memory, offset } => {
                        let n = init.len();
                        let memory = self.mem(inst_id, memory);
                        memory_init(offset, 0, n, memory, init)?;
                        true
                    }
                };
                self.last_inst().datas.push(drop);
            }
        }
        if let Some(mut parser) = self.last_inst().module.section(SectionId::Start) {
            let x = parser.parse_funcidx().into_ok();
            let ptr = self.func_ptr(inst_id, x);
            let inst_id = ptr.instance().unwrap_wasm();
            let mut parser = self.insts[inst_id].module.func(ptr.index());
            let mut locals = Vec::new();
            append_locals(&mut parser, &mut locals);
            let thread = Thread::new(parser, Frame::new(inst_id, 0, &[], locals));
            let result = thread.run(self)?;
            assert!(matches!(result, RunResult::Done(x) if x.is_empty()));
        }
        Ok(InstId { store_id: self.id, inst_id })
    }

    /// Invokes a function in an instance provided its name.
    ///
    /// If a function was already running, it will resume once the function being called terminates.
    /// In other words, execution satisfies a stack property. Without this, the stack of the module
    /// may be corrupted.
    pub fn invoke<'a>(
        &'a mut self, inst: InstId, name: &str, args: Vec<Val>,
    ) -> Result<RunResult<'a, 'm>, Error> {
        let inst_id = self.inst_id(inst)?;
        let inst = &self.insts[inst_id];
        let ptr = match inst.module.export(name).ok_or_else(not_found)? {
            ExportDesc::Func(x) => inst.funcs.ptr(inst_id, x),
            _ => return Err(Error::Invalid),
        };
        let inst_id = ptr.instance().unwrap_wasm();
        let inst = &self.insts[inst_id];
        let x = ptr.index();
        let t = inst.module.func_type(x);
        let mut parser = inst.module.func(x);
        check_types(&t.params, &args)?;
        let mut locals = args;
        append_locals(&mut parser, &mut locals);
        let frame = Frame::new(inst_id, t.results.len(), &[], locals);
        Thread::new(parser, frame).run(self)
    }

    /// Returns the value of a global of an instance.
    pub fn get_global(&mut self, inst: InstId, name: &str) -> Result<Val, Error> {
        let inst_id = self.inst_id(inst)?;
        let inst = &self.insts[inst_id];
        let ptr = match inst.module.export(name).ok_or_else(not_found)? {
            ExportDesc::Global(x) => inst.globals.ptr(inst_id, x),
            _ => return Err(Error::Invalid),
        };
        let inst_id = ptr.instance().unwrap_wasm();
        let x = ptr.index() as usize;
        Ok(self.insts[inst_id].globals.int[x].value)
    }

    /// Sets the name of an instance.
    pub fn set_name(&mut self, inst: InstId, name: &'m str) -> Result<(), Error> {
        let inst_id = self.inst_id(inst)?;
        self.insts[inst_id].name = name;
        Ok(())
    }

    /// Links a host function provided its signature.
    ///
    /// This is a convenient wrapper around [`Self::link_func_custom()`] for functions which
    /// parameter and return types are only `i32`. The `params` and `results` parameters describe
    /// how many `i32` are taken as parameters and returned as results respectively.
    pub fn link_func(
        &mut self, module: &'m str, name: &'m str, params: usize, results: usize,
    ) -> Result<(), Error> {
        static TYPES: &[ValType] = &[ValType::I32; 8];
        check(params <= TYPES.len() && results <= TYPES.len())?;
        let type_ = FuncType { params: TYPES[.. params].into(), results: TYPES[.. results].into() };
        self.link_func_custom(module, name, type_)
    }

    /// Enables linking unresolved imported function for the given module.
    ///
    /// For each unresolved imported function type that returns exactly one `i32`, a fake host
    /// function is created (as if `link_func` was used). As such, out-of-bound indices with respect
    /// to real calls to [`Self::link_func()`] represent such fake host functions. Callers must thus
    /// expect and support out-of-bound indices returned by [`Call::index()`].
    ///
    /// This function can be called at most once, and once called `link_func` cannot be called.
    pub fn link_func_default(&mut self, module: &'m str) -> Result<(), Error> {
        check(self.func_default.is_none())?;
        self.func_default = Some((module, self.funcs.len()));
        Ok(())
    }

    /// Links a host function provided its signature.
    ///
    /// Note that the order in which functions are linked defines their index. The first linked
    /// function has index 0, the second has index 1, etc. This index is used when a module calls in
    /// the host to identify the function.
    pub fn link_func_custom(
        &mut self, module: &'m str, name: &'m str, type_: FuncType<'m>,
    ) -> Result<(), Error> {
        let name = HostName { module, name };
        check(self.func_default.is_none())?;
        check(self.insts.is_empty())?;
        check(self.funcs.last().map_or(true, |x| x.0 < name))?;
        self.funcs.push((name, type_));
        Ok(())
    }

    /// Returns the call in the host, if any.
    ///
    /// This function returns `None` if nothing is running.
    // NOTE: This is like poll. Could be called next.
    pub fn last_call(&mut self) -> Option<Call<'_, 'm>> {
        if self.threads.is_empty() {
            None
        } else {
            Some(Call { store: self })
        }
    }
}

impl<'a, 'm> Call<'a, 'm> {
    /// Returns the index of the host function being called.
    pub fn index(&self) -> usize {
        self.cont().index
    }

    /// Returns the arguments to the host function being called.
    pub fn args(&self) -> &[Val] {
        &self.cont().args
    }

    /// Returns the identifier of the instance calling the host.
    pub fn inst(&self) -> InstId {
        self.cont().thread.inst(self.store)
    }

    /// Returns the memory of the instance calling the host.
    pub fn mem(self) -> &'a mut [u8] {
        self.store.mem(self.inst().inst_id, 0).data
    }

    /// Returns the memory of the instance calling the host.
    pub fn mem_mut(&mut self) -> &mut [u8] {
        self.store.mem(self.inst().inst_id, 0).data
    }

    /// Resumes execution with the results from the host.
    pub fn resume(self, results: &[Val]) -> Result<RunResult<'a, 'm>, Error> {
        let Continuation { mut thread, arity, .. } = self.store.threads.pop().unwrap();
        check(results.len() == arity)?;
        thread.push_values(results);
        thread.run(self.store)
    }

    fn cont(&self) -> &Continuation {
        self.store.threads.last().unwrap()
    }
}

#[derive(Copy, Clone, PartialEq, Eq)]
pub struct Ptr(u32);

impl core::fmt::Debug for Ptr {
    fn fmt(&self, f: &mut core::fmt::Formatter<'_>) -> core::fmt::Result {
        f.debug_struct("Ptr")
            .field("instance", &self.instance())
            .field("index", &self.index())
            .finish()
    }
}

#[derive(Debug, Copy, Clone, PartialEq, Eq)]
enum Side {
    Host,
    Wasm(usize),
}

impl Side {
    fn into_repr(self) -> usize {
        match self {
            Side::Host => 0,
            Side::Wasm(x) => 1 + x,
        }
    }

    fn from_repr(x: usize) -> Self {
        match x.checked_sub(1) {
            None => Side::Host,
            Some(x) => Side::Wasm(x),
        }
    }

    fn unwrap_wasm(self) -> usize {
        match self {
            Side::Host => unreachable!(),
            Side::Wasm(x) => x,
        }
    }
}

impl Ptr {
    // 4k modules with 1M indices (per component)
    const INDEX_BITS: usize = 20;
    const INDEX_MASK: u32 = (1 << Self::INDEX_BITS) - 1;
    const INST_MASK: u32 = (1 << (32 - Self::INDEX_BITS)) - 1;

    fn new(inst: Side, idx: u32) -> Self {
        let inst = inst.into_repr() as u32;
        assert_eq!(inst & !Self::INST_MASK, 0);
        assert_eq!(idx & !Self::INDEX_MASK, 0);
        Self(inst << Self::INDEX_BITS | idx)
    }

    fn instance(self) -> Side {
        Side::from_repr((self.0 >> Self::INDEX_BITS) as usize)
    }

    fn index(self) -> u32 {
        self.0 & Self::INDEX_MASK
    }
}

impl core::fmt::Debug for Val {
    fn fmt(&self, f: &mut core::fmt::Formatter<'_>) -> core::fmt::Result {
        match *self {
            Val::I32(x) => write!(f, "{x}"),
            Val::I64(x) => write!(f, "{x}"),
            #[cfg(feature = "float-types")]
            Val::F32(x) => write!(f, "{}", f32::from_bits(x)),
            #[cfg(feature = "float-types")]
            Val::F64(x) => write!(f, "{}", f64::from_bits(x)),
            #[cfg(feature = "vector-types")]
            Val::V128(_) => todo!(),
            Val::Null(_) => write!(f, "null"),
            Val::Ref(p) => write!(f, "ref@{:?}:{}", p.instance(), p.index()),
            Val::RefExtern(p) => write!(f, "ext@{p}"),
        }
    }
}

impl Val {
    pub fn type_(self) -> ValType {
        match self {
            Val::I32(_) => ValType::I32,
            Val::I64(_) => ValType::I64,
            #[cfg(feature = "float-types")]
            Val::F32(_) => ValType::F32,
            #[cfg(feature = "float-types")]
            Val::F64(_) => ValType::F64,
            #[cfg(feature = "vector-types")]
            Val::V128(_) => ValType::V128,
            Val::Null(t) => t.into(),
            Val::Ref(_) => ValType::FuncRef,
            Val::RefExtern(_) => ValType::ExternRef,
        }
    }
}

#[derive(Debug, Default)]
struct Instance<'m> {
    // TODO: Make sure names are unique. Empty name means exports are not linked.
    name: &'m str,
    module: Module<'m>,
    funcs: Component<()>,
    tables: Component<Vec<Table>>,
    mems: Component<Memory<'m>>,
    globals: Component<Vec<Global>>,
    elems: Vec<bool>, // whether the elem segment is dropped
    datas: Vec<bool>, // whether the data segment is dropped
}

#[derive(Debug)]
struct Thread<'m> {
    parser: Parser<'m>,
    frames: Vec<Frame<'m>>,
    // TODO: Consider the performance tradeoff between keeping the locals in and out of the value
    // stack. See the comments in PR #605 for more details.
    values: Vec<Val>,
}

/// Runtime result.
#[derive(Debug)]
pub enum RunResult<'a, 'm> {
    /// Execution terminated successfully with those values.
    Done(Vec<Val>),

    /// Execution is calling into the host.
    Host(Call<'a, 'm>),
}

/// Runtime result without host call information.
#[derive(Debug)]
pub enum RunAnswer {
    Done(Vec<Val>),
    Host,
}

impl<'a, 'm> RunResult<'a, 'm> {
    pub fn forget(self) -> RunAnswer {
        match self {
            RunResult::Done(result) => RunAnswer::Done(result),
            RunResult::Host(_) => RunAnswer::Host,
        }
    }
}

#[derive(Debug)]
struct Continuation<'m> {
    thread: Thread<'m>,
    index: usize,
    args: Vec<Val>,
    arity: usize,
}

impl<'m> Store<'m> {
    fn last_inst(&mut self) -> &mut Instance<'m> {
        self.insts.last_mut().unwrap()
    }

    fn inst_id(&self, inst: InstId) -> Result<usize, Error> {
        check(self.id == inst.store_id)?;
        Ok(inst.inst_id)
    }

    fn resolve_inst(&self, name: &str) -> Result<usize, Error> {
        self.insts.iter().position(|x| x.name == name).ok_or_else(not_found)
    }

    fn func_type(&self, ptr: Ptr) -> FuncType<'m> {
        match ptr.instance() {
            Side::Host => self.funcs[ptr.index() as usize].1,
            Side::Wasm(x) => self.insts[x].module.func_type(ptr.index()),
        }
    }

    fn func_ptr(&self, inst_id: usize, x: FuncIdx) -> Ptr {
        self.insts[inst_id].funcs.ptr(inst_id, x)
    }

    fn table_ptr(&self, inst_id: usize, x: TableIdx) -> Ptr {
        self.insts[inst_id].tables.ptr(inst_id, x)
    }

    fn mem_ptr(&self, inst_id: usize, x: MemIdx) -> Ptr {
        self.insts[inst_id].mems.ptr(inst_id, x)
    }

    fn global_ptr(&self, inst_id: usize, x: GlobalIdx) -> Ptr {
        self.insts[inst_id].globals.ptr(inst_id, x)
    }

    fn table(&mut self, inst_id: usize, x: TableIdx) -> &mut Table {
        let ptr = self.table_ptr(inst_id, x);
        let x = ptr.instance().unwrap_wasm();
        &mut self.insts[x].tables.int[ptr.index() as usize]
    }

    fn mem(&mut self, inst_id: usize, x: MemIdx) -> &mut Memory<'m> {
        let ptr = self.mem_ptr(inst_id, x);
        let x = ptr.instance().unwrap_wasm();
        assert_eq!(ptr.index(), 0);
        &mut self.insts[x].mems.int
    }

    fn global(&mut self, inst_id: usize, x: GlobalIdx) -> &mut Global {
        let ptr = self.global_ptr(inst_id, x);
        let x = ptr.instance().unwrap_wasm();
        &mut self.insts[x].globals.int[ptr.index() as usize]
    }

    fn resolve(&mut self, import: &Import<'m>, imp_type_: ExternType<'m>) -> Result<Ptr, Error> {
        let host_name = HostName { module: import.module, name: import.name };
        let mut found = None;
        let funcs_len = match self.func_default {
            Some((_, x)) => x,
            None => self.funcs.len(),
        };
        if let Ok(x) = self.funcs[.. funcs_len].binary_search_by(|x| x.0.cmp(&host_name)) {
            found = Some((Ptr::new(Side::Host, x as u32), ExternType::Func(self.funcs[x].1)));
        } else if matches!(imp_type_, ExternType::Func(x) if *x.results == [ValType::I32])
            && matches!(self.func_default, Some((x, _)) if x == host_name.module)
        {
            let type_ = match imp_type_ {
                ExternType::Func(x) => x,
                _ => unreachable!(),
            };
            let idx = match self.funcs[funcs_len ..].iter().position(|x| x.1 == type_) {
                Some(x) => funcs_len + x,
                None => {
                    let idx = self.funcs.len();
                    self.funcs.push((host_name, type_));
                    idx
                }
            };
            found = Some((Ptr::new(Side::Host, idx as u32), ExternType::Func(type_)));
        } else {
            let inst_id = self.resolve_inst(import.module)?;
            let inst = &self.insts[inst_id];
            if let Some(mut parser) = inst.module.section(SectionId::Export) {
                for _ in 0 .. parser.parse_vec().into_ok() {
                    let name = parser.parse_name().into_ok();
                    let desc = parser.parse_exportdesc().into_ok();
                    if name != import.name {
                        continue;
                    }
                    found = Some(match desc {
                        ExportDesc::Func(x) => {
                            let ptr = self.func_ptr(inst_id, x);
                            (ptr, ExternType::Func(self.func_type(ptr)))
                        }
                        ExportDesc::Table(x) => {
                            let ptr = self.table_ptr(inst_id, x);
                            let inst = &self.insts[ptr.instance().unwrap_wasm()];
                            let mut t = inst.module.table_type(ptr.index());
                            t.limits.min = inst.tables.int[ptr.index() as usize].size();
                            (ptr, ExternType::Table(t))
                        }
                        ExportDesc::Mem(x) => {
                            let ptr = self.mem_ptr(inst_id, x);
                            let inst = &self.insts[ptr.instance().unwrap_wasm()];
                            let mut t = inst.module.mem_type(ptr.index());
                            assert_eq!(ptr.index(), 0);
                            t.min = inst.mems.int.size();
                            (ptr, ExternType::Mem(t))
                        }
                        ExportDesc::Global(x) => {
                            let ptr = self.global_ptr(inst_id, x);
                            let inst = &self.insts[ptr.instance().unwrap_wasm()];
                            (ptr, ExternType::Global(inst.module.global_type(ptr.index())))
                        }
                    });
                    break;
                }
            }
        }
        let (ptr, ext_type_) = found.ok_or_else(not_found)?;
        if ext_type_.matches(&imp_type_) {
            Ok(ptr)
        } else {
            Err(not_found())
        }
    }
}

#[derive(Debug)]
enum ElemMode {
    Passive,
    Active { table: TableIdx, offset: usize },
    Declarative,
}

struct ComputeElem<'a, 'm> {
    store: &'a mut Store<'m>,
    inst_id: usize,
    mode: ElemMode,
    init: Vec<Val>,
}

impl<'a, 'm> ComputeElem<'a, 'm> {
    fn new(store: &'a mut Store<'m>, inst_id: usize) -> Self {
        Self { store, inst_id, mode: ElemMode::Passive, init: Vec::new() }
    }
}

impl<'a, 'm> parser::ParseElem<'m, Use> for ComputeElem<'a, 'm> {
    fn mode(&mut self, mode: parser::ElemMode<'_, 'm, Use>) -> MResult<(), Use> {
        let mode = match mode {
            parser::ElemMode::Passive => ElemMode::Passive,
            parser::ElemMode::Active { table, offset } => ElemMode::Active {
                table,
                offset: Thread::const_expr(self.store, self.inst_id, offset).unwrap_i32() as usize,
            },
            parser::ElemMode::Declarative => ElemMode::Declarative,
        };
        self.mode = mode;
        Ok(())
    }

    fn init_funcidx(&mut self, x: FuncIdx) -> MResult<(), Use> {
        self.init.push(Val::Ref(self.store.func_ptr(self.inst_id, x)));
        Ok(())
    }

    fn init_expr(&mut self, parser: &mut Parser<'m>) -> MResult<(), Use> {
        self.init.push(Thread::const_expr(self.store, self.inst_id, parser));
        Ok(())
    }
}

#[derive(Debug)]
enum DataMode {
    Passive,
    Active { memory: MemIdx, offset: usize },
}

struct ComputeData<'a, 'm> {
    store: &'a mut Store<'m>,
    inst_id: usize,
    mode: DataMode,
    init: &'m [u8],
}

impl<'a, 'm> ComputeData<'a, 'm> {
    fn new(store: &'a mut Store<'m>, inst_id: usize) -> Self {
        Self { store, inst_id, mode: DataMode::Passive, init: &[] }
    }
}

impl<'a, 'm> parser::ParseData<'m, Use> for ComputeData<'a, 'm> {
    fn mode(&mut self, mode: parser::DataMode<'_, 'm, Use>) -> MResult<(), Use> {
        let mode = match mode {
            parser::DataMode::Passive => DataMode::Passive,
            parser::DataMode::Active { memory, offset } => DataMode::Active {
                memory,
                offset: Thread::const_expr(self.store, self.inst_id, offset).unwrap_i32() as usize,
            },
        };
        self.mode = mode;
        Ok(())
    }

    fn init(&mut self, init: &'m [u8]) -> MResult<(), Use> {
        self.init = init;
        Ok(())
    }
}

#[derive(Debug)]
struct Table {
    max: u32,
    elems: Vec<Val>,
}

#[derive(Debug)]
struct Global {
    value: Val,
}

enum ThreadResult<'m> {
    Continue(Thread<'m>),
    Done(Vec<Val>),
    Host,
}

impl<'m> Thread<'m> {
<<<<<<< HEAD
    fn new(parser: Parser<'m>, frames: Vec<Frame<'m>>) -> Thread<'m> {
        Thread { parser, frames, values: vec![] }
=======
    fn new(parser: Parser<'m>, frame: Frame<'m>) -> Thread<'m> {
        Thread { parser, frames: vec![frame] }
>>>>>>> c9676558
    }

    fn const_expr(store: &mut Store<'m>, inst_id: usize, mut_parser: &mut Parser<'m>) -> Val {
        let parser = mut_parser.clone();
        let mut thread = Thread::new(parser, Frame::new(inst_id, 1, &[], Vec::new()));
        let (parser, results) = loop {
            let p = thread.parser.save();
            match thread.step(store).unwrap() {
                ThreadResult::Continue(x) => thread = x,
                ThreadResult::Done(x) => break (p, x),
                ThreadResult::Host => unreachable!(),
            }
        };
        unsafe { mut_parser.restore(parser) };
        let instr = mut_parser.parse_instr().into_ok();
        debug_assert_eq!(instr, Instr::End);
        debug_assert_eq!(results.len(), 1);
        results[0]
    }

    fn run<'a>(mut self, store: &'a mut Store<'m>) -> Result<RunResult<'a, 'm>, Error> {
        loop {
            // TODO: When trapping, we could return some CoreDump<'m> that contains the Thread<'m>.
            // This permits to dump the frames.
            match self.step(store)? {
                ThreadResult::Continue(x) => self = x,
                ThreadResult::Done(x) => return Ok(RunResult::Done(x)),
                ThreadResult::Host => return Ok(RunResult::Host(Call { store })),
            }
        }
    }

    fn step(mut self, store: &mut Store<'m>) -> Result<ThreadResult<'m>, Error> {
        use Instr::*;
        let saved = self.parser.save();
        let inst_id = self.frame().inst_id;
        let inst = &mut store.insts[inst_id];
        match self.parser.parse_instr().into_ok() {
            Unreachable => return Err(trap()),
            Nop => (),
            Block(b) => self.push_label(self.blocktype(inst, &b), LabelKind::Block),
            Loop(b) => self.push_label(self.blocktype(inst, &b), LabelKind::Loop(saved)),
            If(b) => match self.pop_value().unwrap_i32() {
                0 => {
                    self.skip_to_else(inst);
                    self.push_label(self.blocktype(inst, &b), LabelKind::Block);
                }
                _ => self.push_label(self.blocktype(inst, &b), LabelKind::If),
            },
            Else => {
                self.skip_to_end(inst, 0);
                return Ok(self.exit_label());
            }
            End => return Ok(self.exit_label()),
            Br(l) => return Ok(self.pop_label(inst, l)),
            BrIf(l) => {
                if self.pop_value().unwrap_i32() != 0 {
                    return Ok(self.pop_label(inst, l));
                }
            }
            BrTable(ls, ln) => {
                let i = self.pop_value().unwrap_i32() as usize;
                return Ok(self.pop_label(inst, ls.get(i).cloned().unwrap_or(ln)));
            }
            Return => return Ok(self.exit_frame()),
            Call(x) => return self.invoke(store, store.func_ptr(inst_id, x)),
            CallIndirect(x, y) => {
                let i = self.pop_value().unwrap_i32();
                let x = match store.table(inst_id, x).elems.get(i as usize) {
                    None | Some(Val::Null(_)) => return Err(trap()),
                    Some(x) => x.unwrap_ref(),
                };
                if store.func_type(x) != store.insts[inst_id].module.types()[y as usize] {
                    return Err(trap());
                }
                return self.invoke(store, x);
            }
            Drop => drop(self.pop_value()),
            Select(_) => {
                let c = self.pop_value().unwrap_i32();
                let v2 = self.pop_value();
                let v1 = self.pop_value();
                self.push_value(match c {
                    0 => v2,
                    _ => v1,
                });
            }
            LocalGet(x) => {
                let v = self.frame().locals[x as usize];
                self.push_value(v);
            }
            LocalSet(x) => {
                let v = self.pop_value();
                self.frame().locals[x as usize] = v;
            }
            LocalTee(x) => {
                let v = self.peek_value();
                self.frame().locals[x as usize] = v;
            }
            GlobalGet(x) => self.push_value(store.global(inst_id, x).value),
            GlobalSet(x) => store.global(inst_id, x).value = self.pop_value(),
            TableGet(x) => {
                let i = self.pop_value().unwrap_i32();
                let v = *store.table(inst_id, x).elems.get(i as usize).ok_or_else(trap)?;
                self.push_value(v);
            }
            TableSet(x) => {
                let val = self.pop_value();
                let i = self.pop_value().unwrap_i32();
                let v = store.table(inst_id, x).elems.get_mut(i as usize).ok_or_else(trap)?;
                *v = val;
            }
            ILoad(n, m) => self.load(store.mem(inst_id, 0), NumType::i(n), n.into(), Sx::U, m)?,
            #[cfg(feature = "float-types")]
            FLoad(n, m) => self.load(store.mem(inst_id, 0), NumType::f(n), n.into(), Sx::U, m)?,
            ILoad_(b, s, m) => {
                self.load(store.mem(inst_id, 0), NumType::i(b.into()), b.into(), s, m)?
            }
            IStore(n, m) => self.store(store.mem(inst_id, 0), NumType::i(n), n.into(), m)?,
            #[cfg(feature = "float-types")]
            FStore(n, m) => self.store(store.mem(inst_id, 0), NumType::f(n), n.into(), m)?,
            IStore_(b, m) => {
                self.store(store.mem(inst_id, 0), NumType::i(b.into()), b.into(), m)?
            }
            MemorySize => self.push_value(Val::I32(store.mem(inst_id, 0).size())),
            MemoryGrow => {
                let n = self.pop_value().unwrap_i32();
                self.push_value(Val::I32(grow(store.mem(inst_id, 0), n, ())));
            }
            I32Const(c) => self.push_value(Val::I32(c)),
            I64Const(c) => self.push_value(Val::I64(c)),
            #[cfg(feature = "float-types")]
            F32Const(c) => self.push_value(Val::F32(c)),
            #[cfg(feature = "float-types")]
            F64Const(c) => self.push_value(Val::F64(c)),
            ITestOp(n, op) => self.itestop(n, op),
            IRelOp(n, op) => self.irelop(n, op),
            #[cfg(feature = "float-types")]
            FRelOp(n, op) => self.frelop(n, op),
            IUnOp(n, op) => self.iunop(n, op)?,
            #[cfg(feature = "float-types")]
            FUnOp(n, op) => self.funop(n, op),
            IBinOp(n, op) => self.ibinop(n, op)?,
            #[cfg(feature = "float-types")]
            FBinOp(n, op) => self.fbinop(n, op),
            CvtOp(op) => self.cvtop(op)?,
            IExtend(b) => self.extend(b),
            RefNull(t) => self.push_value(Val::Null(t)),
            RefIsNull => {
                let c = matches!(self.pop_value(), Val::Null(_)) as u32;
                self.push_value(Val::I32(c));
            }
            RefFunc(x) => self.push_value(Val::Ref(store.func_ptr(inst_id, x))),
            MemoryInit(x) => {
                let n = self.pop_value().unwrap_i32() as usize;
                let s = self.pop_value().unwrap_i32() as usize;
                let d = self.pop_value().unwrap_i32() as usize;
                let data = if inst.datas[x as usize] {
                    &[]
                } else {
                    let mut parser = inst.module.data(x);
                    let mut data = ComputeData::new(store, inst_id);
                    parser.parse_data(&mut data).into_ok();
                    data.init
                };
                let mem = store.mem(inst_id, 0);
                memory_init(d, s, n, mem, data)?;
            }
            DataDrop(x) => inst.datas[x as usize] = true,
            MemoryCopy => {
                let n = self.pop_value().unwrap_i32() as usize;
                let s = self.pop_value().unwrap_i32() as usize;
                let d = self.pop_value().unwrap_i32() as usize;
                let mem = store.mem(inst_id, 0);
                if core::cmp::max(s, d).checked_add(n).map_or(true, |x| x > mem.len() as usize) {
                    return Err(trap());
                }
                mem.data.copy_within(s .. s + n, d);
            }
            MemoryFill => {
                let n = self.pop_value().unwrap_i32() as usize;
                let val = self.pop_value().unwrap_i32() as u8;
                let d = self.pop_value().unwrap_i32() as usize;
                let mem = store.mem(inst_id, 0);
                if d.checked_add(n).map_or(true, |x| x > mem.len() as usize) {
                    memory_too_small(d, n, mem);
                    return Err(trap());
                }
                mem.data[d ..][.. n].fill(val);
            }
            TableInit(x, y) => {
                let n = self.pop_value().unwrap_i32() as usize;
                let s = self.pop_value().unwrap_i32() as usize;
                let d = self.pop_value().unwrap_i32() as usize;
                let elems = if inst.elems[y as usize] {
                    Vec::new()
                } else {
                    let mut parser = inst.module.elem(y);
                    let mut elems = ComputeElem::new(store, inst_id);
                    parser.parse_elem(&mut elems).into_ok();
                    elems.init
                };
                let table = store.table(inst_id, x);
                table_init(d, s, n, table, &elems)?;
            }
            ElemDrop(x) => inst.elems[x as usize] = true,
            TableCopy(x, y) => {
                let n = self.pop_value().unwrap_i32() as usize;
                let s = self.pop_value().unwrap_i32() as usize;
                let d = self.pop_value().unwrap_i32() as usize;
                let sn = s.checked_add(n).ok_or_else(trap)?;
                let dn = d.checked_add(n).ok_or_else(trap)?;
                // TODO: This is not efficient.
                let ys = store.table(inst_id, y).elems.get(s .. sn).ok_or_else(trap)?.to_vec();
                let xs = store.table(inst_id, x).elems.get_mut(d .. dn).ok_or_else(trap)?;
                xs.copy_from_slice(&ys);
            }
            TableGrow(x) => {
                let n = self.pop_value().unwrap_i32();
                let val = self.pop_value();
                let table = store.table(inst_id, x);
                self.push_value(Val::I32(grow(table, n, val)));
            }
            TableSize(x) => self.push_value(Val::I32(store.table(inst_id, x).size())),
            TableFill(x) => {
                let n = self.pop_value().unwrap_i32() as usize;
                let val = self.pop_value();
                let i = self.pop_value().unwrap_i32() as usize;
                let table = store.table(inst_id, x);
                if i.checked_add(n).map_or(true, |x| x > table.elems.len()) {
                    return Err(trap());
                }
                table.elems[i ..][.. n].fill(val);
            }
        }
        Ok(ThreadResult::Continue(self))
    }

    fn inst_id(&self) -> usize {
        self.frames.last().unwrap().inst_id
    }

    fn inst(&self, store: &Store<'m>) -> InstId {
        InstId { store_id: store.id, inst_id: self.inst_id() }
    }

    fn frame(&mut self) -> &mut Frame<'m> {
        self.frames.last_mut().unwrap()
    }

    fn labels(&mut self) -> &mut Vec<Label<'m>> {
        &mut self.frame().labels
    }

    fn label(&mut self) -> &mut Label<'m> {
        self.labels().last_mut().unwrap()
    }

    fn values(&mut self) -> &mut Vec<Val> {
        &mut self.values
    }

    fn last_frame_values_cnt(&mut self) -> usize {
        self.frame().labels.iter().map(|label| label.values_cnt).sum()
    }

    fn peek_value(&mut self) -> Val {
        *self.values().last().unwrap()
    }

    fn push_value(&mut self, value: Val) {
        self.values().push(value);
        self.label().values_cnt += 1;
    }

    fn push_value_or_trap(&mut self, value: Option<Val>) -> Result<(), Error> {
        if let Some(x) = value {
            self.push_value(x);
            Ok(())
        } else {
            Err(trap())
        }
    }

    fn push_values(&mut self, values: &[Val]) {
        self.values().extend_from_slice(values);
        self.label().values_cnt += values.len();
    }

    fn pop_value(&mut self) -> Val {
        self.label().values_cnt -= 1;
        self.values().pop().unwrap()
    }

    fn pop_values(&mut self, n: usize) -> Vec<Val> {
        self.label().values_cnt -= n;
        self.only_pop_values(n)
    }

    fn only_pop_values(&mut self, n: usize) -> Vec<Val> {
        let len = self.values().len() - n;
        self.values().split_off(len)
    }

    fn push_label(&mut self, type_: FuncType<'m>, kind: LabelKind<'m>) {
        let arity = match kind {
            LabelKind::Block | LabelKind::If => type_.results.len(),
            LabelKind::Loop(_) => type_.params.len(),
        };
        let label = Label { arity, kind, values_cnt: type_.params.len() };
        self.label().values_cnt -= label.values_cnt;
        self.labels().push(label);
    }

    fn pop_label(mut self, inst: &mut Instance<'m>, l: LabelIdx) -> ThreadResult<'m> {
        let i = self.labels().len() - l as usize - 1;
        if i == 0 {
            return self.exit_frame();
        }
        let frame = self.frame();
        let values_cnt: usize = frame.labels[i ..].iter().map(|label| label.values_cnt).sum();
        let Label { arity, kind, .. } = frame.labels.drain(i ..).next().unwrap();
        let values_len = self.values().len();
        self.values().drain(values_len - values_cnt .. values_len - arity);
        self.label().values_cnt += arity;
        match kind {
            LabelKind::Loop(pos) => unsafe { self.parser.restore(pos) },
            LabelKind::Block | LabelKind::If => self.skip_to_end(inst, l),
        }
        ThreadResult::Continue(self)
    }

    fn exit_label(mut self) -> ThreadResult<'m> {
        let frame = self.frame();
        let label = frame.labels.pop().unwrap();
        if frame.labels.is_empty() {
            let values = self.only_pop_values(label.values_cnt);
            let frame = self.frames.pop().unwrap();
            debug_assert_eq!(values.len(), frame.arity);
            if self.frames.is_empty() {
                return ThreadResult::Done(values);
            }
            unsafe { self.parser.restore(frame.ret) };
            self.values().extend(values);
        }
        self.label().values_cnt += label.values_cnt;
        ThreadResult::Continue(self)
    }

    fn exit_frame(mut self) -> ThreadResult<'m> {
        let values_cnt = self.last_frame_values_cnt();
        let mut values = self.only_pop_values(values_cnt);
        let frame = self.frames.pop().unwrap();
        let mid = values.len() - frame.arity;
        if self.frames.is_empty() {
            values.drain(0 .. mid);
            return ThreadResult::Done(values);
        }
        unsafe { self.parser.restore(frame.ret) };
        self.values().extend_from_slice(&values[mid ..]);
        self.label().values_cnt += frame.arity;
        ThreadResult::Continue(self)
    }

    fn skip_to_else(&mut self, inst: &mut Instance<'m>) {
        inst.module.skip_to_else(&mut self.parser);
    }

    fn skip_to_end(&mut self, inst: &mut Instance<'m>, l: LabelIdx) {
        inst.module.skip_to_end(&mut self.parser, l);
    }

    fn blocktype(&self, inst: &Instance<'m>, b: &BlockType) -> FuncType<'m> {
        match *b {
            BlockType::None => FuncType { params: ().into(), results: ().into() },
            BlockType::Type(t) => FuncType { params: ().into(), results: t.into() },
            BlockType::Index(x) => inst.module.types()[x as usize],
        }
    }

    fn mem_slice<'a>(
        &mut self, mem: &'a mut Memory<'m>, m: MemArg, i: u32, len: usize,
    ) -> Option<&'a mut [u8]> {
        let ea = i.checked_add(m.offset)?;
        if ea.checked_add(len as u32)? > mem.len() {
            memory_too_small(ea as usize, len, mem);
            return None;
        }
        Some(&mut mem.data[ea as usize ..][.. len])
    }

    fn load(
        &mut self, mem: &mut Memory<'m>, t: NumType, n: usize, s: Sx, m: MemArg,
    ) -> Result<(), Error> {
        let i = self.pop_value().unwrap_i32();
        let mem = match self.mem_slice(mem, m, i, n / 8) {
            None => return Err(trap()),
            Some(x) => x,
        };
        macro_rules! convert {
            ($T:ident, $t:ident, $s:ident) => {
                Val::$T($s::from_le_bytes(mem.try_into().unwrap()) as $t)
            };
        }
        let c = match (t, n, s) {
            (NumType::I32, 32, Sx::U) => convert!(I32, u32, u32),
            (NumType::I32, 16, Sx::U) => convert!(I32, u32, u16),
            (NumType::I32, 16, Sx::S) => convert!(I32, u32, i16),
            (NumType::I32, 8, Sx::U) => convert!(I32, u32, u8),
            (NumType::I32, 8, Sx::S) => convert!(I32, u32, i8),
            (NumType::I64, 64, Sx::U) => convert!(I64, u64, u64),
            (NumType::I64, 32, Sx::U) => convert!(I64, u64, u32),
            (NumType::I64, 32, Sx::S) => convert!(I64, u64, i32),
            (NumType::I64, 16, Sx::U) => convert!(I64, u64, u16),
            (NumType::I64, 16, Sx::S) => convert!(I64, u64, i16),
            (NumType::I64, 8, Sx::U) => convert!(I64, u64, u8),
            (NumType::I64, 8, Sx::S) => convert!(I64, u64, i8),
            #[cfg(feature = "float-types")]
            (NumType::F32, 32, _) => convert!(F32, u32, u32),
            #[cfg(feature = "float-types")]
            (NumType::F64, 64, _) => convert!(F64, u64, u64),
            _ => unreachable!(),
        };
        self.push_value(c);
        Ok(())
    }

    fn store(
        &mut self, mem: &mut Memory<'m>, t: NumType, n: usize, m: MemArg,
    ) -> Result<(), Error> {
        let c = self.pop_value();
        let i = self.pop_value().unwrap_i32();
        let mem = match self.mem_slice(mem, m, i, n / 8) {
            None => return Err(trap()),
            Some(x) => x,
        };
        macro_rules! convert {
            ($s:ident, $t:ident) => {
                paste::paste! {
                    mem.copy_from_slice(&(c.[<unwrap_ $s>]() as $t).to_le_bytes())
                }
            };
        }
        match (t, n) {
            (NumType::I32, 32) => convert!(i32, u32),
            (NumType::I32, 16) => convert!(i32, u16),
            (NumType::I32, 8) => convert!(i32, u8),
            (NumType::I64, 64) => convert!(i64, u64),
            (NumType::I64, 32) => convert!(i64, u32),
            (NumType::I64, 16) => convert!(i64, u16),
            (NumType::I64, 8) => convert!(i64, u8),
            #[cfg(feature = "float-types")]
            (NumType::F32, 32) => convert!(f32, u32),
            #[cfg(feature = "float-types")]
            (NumType::F64, 64) => convert!(f64, u64),
            _ => unreachable!(),
        }
        Ok(())
    }

    fn itestop(&mut self, n: Nx, op: ITestOp) {
        let x = self.pop_value();
        let z = match n {
            Nx::N32 => op.n32(x.unwrap_i32()),
            Nx::N64 => op.n64(x.unwrap_i64()),
        };
        self.push_value(Val::I32(z as u32))
    }

    fn irelop(&mut self, n: Nx, op: IRelOp) {
        let y = self.pop_value();
        let x = self.pop_value();
        let z = match n {
            Nx::N32 => op.n32(x.unwrap_i32(), y.unwrap_i32()),
            Nx::N64 => op.n64(x.unwrap_i64(), y.unwrap_i64()),
        };
        self.push_value(Val::I32(z as u32))
    }

    fn iunop(&mut self, n: Nx, op: IUnOp) -> Result<(), Error> {
        let x = self.pop_value();
        let z = try {
            match n {
                Nx::N32 => Val::I32(op.n32(x.unwrap_i32())?),
                Nx::N64 => Val::I64(op.n64(x.unwrap_i64())?),
            }
        };
        self.push_value_or_trap(z)
    }

    fn ibinop(&mut self, n: Nx, op: IBinOp) -> Result<(), Error> {
        let y = self.pop_value();
        let x = self.pop_value();
        let z = try {
            match n {
                Nx::N32 => Val::I32(op.n32(x.unwrap_i32(), y.unwrap_i32())?),
                Nx::N64 => Val::I64(op.n64(x.unwrap_i64(), y.unwrap_i64())?),
            }
        };
        self.push_value_or_trap(z)
    }

    #[cfg(feature = "float-types")]
    fn frelop(&mut self, n: Nx, op: FRelOp) {
        let y = self.pop_value();
        let x = self.pop_value();
        let z = match n {
            Nx::N32 => op.n32(x.unwrap_f32(), y.unwrap_f32()),
            Nx::N64 => op.n64(x.unwrap_f64(), y.unwrap_f64()),
        };
        self.push_value(Val::I32(z as u32))
    }

    #[cfg(feature = "float-types")]
    fn funop(&mut self, n: Nx, op: FUnOp) {
        let x = self.pop_value();
        let z = match n {
            Nx::N32 => Val::F32(op.n32(x.unwrap_f32())),
            Nx::N64 => Val::F64(op.n64(x.unwrap_f64())),
        };
        self.push_value(z);
    }

    #[cfg(feature = "float-types")]
    fn fbinop(&mut self, n: Nx, op: FBinOp) {
        let y = self.pop_value();
        let x = self.pop_value();
        let z = match n {
            Nx::N32 => Val::F32(op.n32(x.unwrap_f32(), y.unwrap_f32())),
            Nx::N64 => Val::F64(op.n64(x.unwrap_f64(), y.unwrap_f64())),
        };
        self.push_value(z);
    }

    fn cvtop(&mut self, op: CvtOp) -> Result<(), Error> {
        #[cfg(feature = "float-types")]
        macro_rules! trunc {
            ($x:expr, $n:tt, $m:tt, $s:tt) => {{
                paste::paste! {
                    let x = [<f $m>]::from_bits($x.[<unwrap_f $m>]());
                    let min = ([<$s $n>]::MIN as [<f $m>]);
                    let max = ([<$s $n>]::MAX as [<f $m>]);
                    let min = if min - 1. == min { min <= x } else { min - 1. < x };
                    (min && x < max + 1.).then(|| Val::[<I $n>](x as [<$s $n>] as [<u $n>]))?
                }
            }};
        }
        #[cfg(feature = "float-types")]
        macro_rules! trunc_sat {
            ($x:expr, $n:tt, $m:tt, $s:tt) => {
                paste::paste! {
                    Val::[<I $n>](match [<f $m>]::from_bits($x.[<unwrap_f $m>]()) {
                        x if x.is_nan() => 0,
                        x if x.is_infinite() && x.is_sign_positive() => [<$s $n>]::MAX,
                        x if x.is_infinite() && x.is_sign_negative() => [<$s $n>]::MIN,
                        x => x as [<$s $n>],
                    } as [<u $n>])
                }
            };
        }
        #[cfg(feature = "float-types")]
        macro_rules! convert {
            ($x:expr, $n:tt, $m:tt, $s:tt) => {
                paste::paste! {
                    Val::[<F $n>](($x.[<unwrap_i $m>]() as [<$s $m>] as [<f $n>]).to_bits())
                }
            };
        }
        #[cfg(feature = "float-types")]
        macro_rules! dispatch {
            ($f:ident, $x:expr, $n:expr, $m:expr, $s:expr) => {
                match ($n, $m, $s) {
                    (Nx::N32, Nx::N32, Sx::U) => $f!($x, 32, 32, u),
                    (Nx::N32, Nx::N32, Sx::S) => $f!($x, 32, 32, i),
                    (Nx::N32, Nx::N64, Sx::U) => $f!($x, 32, 64, u),
                    (Nx::N32, Nx::N64, Sx::S) => $f!($x, 32, 64, i),
                    (Nx::N64, Nx::N32, Sx::U) => $f!($x, 64, 32, u),
                    (Nx::N64, Nx::N32, Sx::S) => $f!($x, 64, 32, i),
                    (Nx::N64, Nx::N64, Sx::U) => $f!($x, 64, 64, u),
                    (Nx::N64, Nx::N64, Sx::S) => $f!($x, 64, 64, i),
                }
            };
        }
        use CvtOp::*;
        let x = self.pop_value();
        let z = try {
            match op {
                Wrap => Val::I32(x.unwrap_i64() as u32),
                Extend(Sx::U) => Val::I64(x.unwrap_i32() as u64),
                Extend(Sx::S) => Val::I64(x.unwrap_i32() as i32 as u64),
                #[cfg(feature = "float-types")]
                Trunc(n, m, s) => dispatch!(trunc, x, n, m, s),
                #[cfg(feature = "float-types")]
                TruncSat(n, m, s) => dispatch!(trunc_sat, x, n, m, s),
                #[cfg(feature = "float-types")]
                Convert(n, m, s) => dispatch!(convert, x, n, m, s),
                #[cfg(feature = "float-types")]
                Demote => Val::F32((f64::from_bits(x.unwrap_f64()) as f32).to_bits()),
                #[cfg(feature = "float-types")]
                Promote => Val::F64((f32::from_bits(x.unwrap_f32()) as f64).to_bits()),
                #[cfg(feature = "float-types")]
                IReinterpret(n) => match n {
                    Nx::N32 => Val::I32(x.unwrap_f32()),
                    Nx::N64 => Val::I64(x.unwrap_f64()),
                },
                #[cfg(feature = "float-types")]
                FReinterpret(n) => match n {
                    Nx::N32 => Val::F32(x.unwrap_i32()),
                    Nx::N64 => Val::F64(x.unwrap_i64()),
                },
            }
        };
        self.push_value_or_trap(z)
    }

    fn extend(&mut self, n: Bx) {
        let x = self.pop_value();
        let z = match n {
            Bx::N32B8 => Val::I32(x.unwrap_i32() as i8 as u32),
            Bx::N32B16 => Val::I32(x.unwrap_i32() as i16 as u32),
            Bx::N64B8 => Val::I64(x.unwrap_i64() as i8 as u64),
            Bx::N64B16 => Val::I64(x.unwrap_i64() as i16 as u64),
            Bx::N64B32 => Val::I64(x.unwrap_i64() as i32 as u64),
        };
        self.push_value(z)
    }

    fn invoke(mut self, store: &mut Store<'m>, ptr: Ptr) -> Result<ThreadResult<'m>, Error> {
        // TODO: This should be based on actual size in RAM.
        const MAX_FRAMES: usize = 1000;
        if self.frames.len() >= MAX_FRAMES {
            return Err(trap());
        }
        let t = store.func_type(ptr);
        let inst_id = match ptr.instance() {
            Side::Host => {
                let index = ptr.index() as usize;
                let t = store.funcs[index].1;
                let arity = t.results.len();
                let args = self.pop_values(t.params.len());
                store.threads.push(Continuation { thread: self, arity, index, args });
                return Ok(ThreadResult::Host);
            }
            Side::Wasm(x) => x,
        };
        let mut parser = store.insts[inst_id].module.func(ptr.index());
        let mut locals = self.pop_values(t.params.len());
        append_locals(&mut parser, &mut locals);
        let ret = self.parser.save();
        self.parser = parser;
        self.frames.push(Frame::new(inst_id, t.results.len(), ret, locals));
        Ok(ThreadResult::Continue(self))
    }
}

fn table_init(d: usize, s: usize, n: usize, table: &mut Table, elems: &[Val]) -> Result<(), Error> {
    if s.checked_add(n).map_or(true, |x| x > elems.len())
        || d.checked_add(n).map_or(true, |x| x > table.elems.len())
    {
        Err(trap())
    } else {
        table.elems[d ..][.. n].copy_from_slice(&elems[s ..][.. n]);
        Ok(())
    }
}

fn memory_init(d: usize, s: usize, n: usize, mem: &mut Memory, data: &[u8]) -> Result<(), Error> {
    if s.checked_add(n).map_or(true, |x| x > data.len())
        || d.checked_add(n).map_or(true, |x| x > mem.len() as usize)
    {
        memory_too_small(d, n, mem);
        Err(trap())
    } else {
        mem.data[d ..][.. n].copy_from_slice(&data[s ..][.. n]);
        Ok(())
    }
}

#[derive(Debug)]
struct Frame<'m> {
    inst_id: usize,
    arity: usize,
    ret: &'m [u8],
    locals: Vec<Val>,
    labels: Vec<Label<'m>>,
}

impl<'m> Frame<'m> {
    fn new(inst_id: usize, arity: usize, ret: &'m [u8], locals: Vec<Val>) -> Self {
        let label = Label { arity, kind: LabelKind::Block, values_cnt: 0 };
        Frame { inst_id, arity, ret, locals, labels: vec![label] }
    }
}

#[derive(Debug)]
struct Label<'m> {
    arity: usize,
    kind: LabelKind<'m>,
    values_cnt: usize,
}

#[derive(Debug)]
enum LabelKind<'m> {
    // TODO: If and Block can be merged and then we just have Option<NonNull<u8>> which is
    // optimized.
    Block,
    // TODO: Could be just NonNull<u8> since we can reuse the end of current parser since it
    // never changes.
    Loop(&'m [u8]),
    If,
}

impl Table {
    fn new(type_: TableType) -> Self {
        Table {
            max: type_.limits.max,
            elems: vec![Val::Null(type_.item); type_.limits.min as usize],
        }
    }
}

#[derive(Debug, Default)]
struct Memory<'m> {
    // May be shorter than the maximum length for the module, but not larger.
    data: &'m mut [u8],
    // The size currently available to the module. May be larger than the actual data.
    size: u32,
    max: u32,
}

impl<'m> Memory<'m> {
    fn init(&mut self, mut data: &'m mut [u8], limits: Limits) -> Result<(), Error> {
        if !data.as_ptr().is_aligned_to(MEMORY_ALIGN) {
            return Err(invalid());
        }
        if limits.max < 0x10000 {
            let max = core::cmp::min(limits.max as usize * 0x10000, data.len());
            data = &mut data[.. max];
        }
        self.data = data;
        // TODO: Figure out if we need to do this or whether we can rely on the caller to provide a
        // zeroed-out slice.
        self.data.fill(0);
        self.size = limits.min;
        self.max = limits.max;
        Ok(())
    }

    fn len(&self) -> u32 {
        core::cmp::min(self.data.len() as u32, self.size * 0x10000)
    }
}

impl Global {
    fn new(value: Val) -> Self {
        Global { value }
    }
}

trait Growable {
    type Item: Copy;
    fn size(&self) -> u32;
    fn max(&self) -> u32;
    fn grow(&mut self, n: u32, x: Self::Item);
}

impl<'m> Growable for Memory<'m> {
    type Item = ();
    fn size(&self) -> u32 {
        self.size
    }
    fn max(&self) -> u32 {
        self.max
    }
    fn grow(&mut self, n: u32, _: Self::Item) {
        self.size = n;
    }
}

impl Growable for Table {
    type Item = Val;
    fn size(&self) -> u32 {
        self.elems.len() as u32
    }
    fn max(&self) -> u32 {
        self.max
    }
    fn grow(&mut self, n: u32, x: Self::Item) {
        self.elems.resize(n as usize, x);
    }
}

/// Returns the old size or u32::MAX.
fn grow<T: Growable>(elems: &mut T, n: u32, item: T::Item) -> u32 {
    let sz = elems.size();
    let len = match sz.checked_add(n) {
        Some(x) if x <= elems.max() => x,
        _ => return u32::MAX,
    };
    elems.grow(len, item);
    sz
}

#[derive(Debug, Default)]
struct Component<T> {
    ext: Vec<Ptr>,
    int: T,
}

impl<T> Component<T> {
    fn ptr(&self, inst_id: usize, x: u32) -> Ptr {
        match x.checked_sub(self.ext.len() as u32) {
            None => self.ext[x as usize],
            Some(x) => Ptr::new(Side::Wasm(inst_id), x),
        }
    }
}

macro_rules! impl_val_unwrap {
    ($n:ident, $T:ident, $t:ident) => {
        impl Val {
            pub fn $n(self) -> $t {
                match self {
                    Val::$T(x) => x,
                    _ => unreachable!(),
                }
            }
        }
    };
}
impl_val_unwrap!(unwrap_i32, I32, u32);
impl_val_unwrap!(unwrap_i64, I64, u64);
#[cfg(feature = "float-types")]
impl_val_unwrap!(unwrap_f32, F32, u32);
#[cfg(feature = "float-types")]
impl_val_unwrap!(unwrap_f64, F64, u64);
impl_val_unwrap!(unwrap_ref, Ref, Ptr);

impl ValType {
    fn default(self) -> Val {
        match self {
            ValType::I32 => Val::I32(0),
            ValType::I64 => Val::I64(0),
            ValType::F32 => support_if!("float-types"[], Val::F32(0), unreachable!()),
            ValType::F64 => support_if!("float-types"[], Val::F64(0), unreachable!()),
            ValType::V128 => support_if!("vector-types"[], Val::V128(0), unreachable!()),
            ValType::FuncRef => Val::Null(RefType::FuncRef),
            ValType::ExternRef => Val::Null(RefType::ExternRef),
        }
    }

    fn contains(self, value: Val) -> bool {
        match (self, value) {
            (ValType::I32, Val::I32(_))
            | (ValType::I64, Val::I64(_))
            | (ValType::FuncRef, Val::Null(RefType::FuncRef) | Val::Ref(_))
            | (ValType::ExternRef, Val::Null(RefType::ExternRef) | Val::RefExtern(_)) => true,
            #[cfg(feature = "float-types")]
            (ValType::F32, Val::F32(_)) | (ValType::F64, Val::F64(_)) => true,
            #[cfg(feature = "vector-types")]
            (ValType::V128, Val::V128(_)) => true,
            _ => false,
        }
    }
}

fn append_locals(parser: &mut Parser, locals: &mut Vec<Val>) {
    for _ in 0 .. parser.parse_vec().into_ok() {
        let len = parser.parse_u32().into_ok() as usize;
        let val = parser.parse_valtype().into_ok().default();
        locals.extend(core::iter::repeat(val).take(len));
    }
}

fn check_types(types: &[ValType], values: &[Val]) -> Result<(), Error> {
    check(types.len() == values.len())?;
    check(types.iter().zip(values.iter()).all(|(t, x)| t.contains(*x)))
}

fn memory_too_small(x: usize, n: usize, mem: &Memory) {
    #[cfg(not(feature = "debug"))]
    let _ = (x, n, mem);
    #[cfg(feature = "debug")]
    eprintln!("Memory too small: {x} + {n} > {}", mem.len());
}<|MERGE_RESOLUTION|>--- conflicted
+++ resolved
@@ -730,13 +730,8 @@
 }
 
 impl<'m> Thread<'m> {
-<<<<<<< HEAD
-    fn new(parser: Parser<'m>, frames: Vec<Frame<'m>>) -> Thread<'m> {
-        Thread { parser, frames, values: vec![] }
-=======
     fn new(parser: Parser<'m>, frame: Frame<'m>) -> Thread<'m> {
-        Thread { parser, frames: vec![frame] }
->>>>>>> c9676558
+        Thread { parser, frames: vec![frame], values: vec![] }
     }
 
     fn const_expr(store: &mut Store<'m>, inst_id: usize, mut_parser: &mut Parser<'m>) -> Val {
