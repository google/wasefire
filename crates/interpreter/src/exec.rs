// Copyright 2022 Google LLC
//
// Licensed under the Apache License, Version 2.0 (the "License");
// you may not use this file except in compliance with the License.
// You may obtain a copy of the License at
//
//     http://www.apache.org/licenses/LICENSE-2.0
//
// Unless required by applicable law or agreed to in writing, software
// distributed under the License is distributed on an "AS IS" BASIS,
// WITHOUT WARRANTIES OR CONDITIONS OF ANY KIND, either express or implied.
// See the License for the specific language governing permissions and
// limitations under the License.

// TODO: Some toctou could be used instead of panic.
use alloc::vec;
use alloc::vec::Vec;

use crate::error::*;
use crate::module::*;
use crate::syntax::*;
use crate::toctou::*;
use crate::*;

pub const MEMORY_ALIGN: usize = 16;

/// Runtime values.
// TODO: Introduce untyped values? (to save the tag)
#[derive(Copy, Clone, PartialEq, Eq)]
pub enum Val {
    I32(u32),
    I64(u64),
    #[cfg(feature = "float-types")]
    F32(u32),
    #[cfg(feature = "float-types")]
    F64(u64),
    #[cfg(feature = "vector-types")]
    V128(u128),
    Null(RefType),
    Ref(Ptr),
    RefExtern(usize),
}

static STORE_ID: id::UniqueId = id::UniqueId::new();

/// Runtime store.
// We cannot GC by design. Vectors can only grow.
#[derive(Debug)]
pub struct Store<'m> {
    id: usize,
    insts: Vec<Instance<'m>>,
    // TODO: This should be an Linker struct that can be shared between stores. The FuncType can be
    // reconstructed on demand (only counts can be stored).
    funcs: Vec<(HostName<'m>, FuncType<'m>)>,
    // When present, contains a module name and a length. In that case, any unresolved imported
    // function for that module name is appended to funcs (one per type, so the function name is
    // the name of the first unresolved function of that type). The length of resolvable host
    // functions in `funcs` is stored to limit normal linking to that part.
    func_default: Option<(&'m str, usize)>,
    threads: Vec<Continuation<'m>>,
}

#[derive(Debug, PartialEq, Eq, PartialOrd, Ord)]
struct HostName<'m> {
    module: &'m str,
    name: &'m str,
}

/// Identifies a store.
#[derive(Debug, Copy, Clone, PartialEq, Eq, PartialOrd, Ord)]
pub struct StoreId(usize);

/// Identifies an instance within a store.
#[derive(Debug, Copy, Clone, PartialEq, Eq, PartialOrd, Ord)]
pub struct InstId {
    store_id: usize,
    inst_id: usize,
}

impl InstId {
    /// Returns the identifier of the store of this instance.
    pub fn store_id(self) -> StoreId {
        StoreId(self.store_id)
    }
}

/// Store wrapper when calling into the host.
#[derive(Debug)]
// Invariant that there is at least one thread.
pub struct Call<'a, 'm> {
    store: &'a mut Store<'m>,
}

impl<'m> Default for Store<'m> {
    fn default() -> Self {
        Self {
            id: STORE_ID.next(),
            insts: vec![],
            funcs: vec![],
            func_default: None,
            threads: vec![],
        }
    }
}

impl<'m> Store<'m> {
    /// Returns the identifier of this store.
    pub fn id(&self) -> StoreId {
        StoreId(self.id)
    }

    /// Instantiates a valid module in this store.
    ///
    /// The memory is not dynamically allocated and must thus be provided. It is not necessary for
    /// the memory length to be a multiple of 64kB. Execution will trap if the module tries to
    /// access part of the memory that does not exist.
    pub fn instantiate(
        &mut self, module: Module<'m>, memory: &'m mut [u8],
    ) -> Result<InstId, Error> {
        let inst_id = self.insts.len();
        self.insts.push(Instance::default());
        self.last_inst().module = module;
        for import in self.last_inst().module.imports() {
            let type_ = import.type_(&self.last_inst().module);
            let id = self.resolve(&import, type_)?;
            match import.desc {
                ImportDesc::Func(_) => self.last_inst().funcs.ext.push(id),
                ImportDesc::Table(_) => self.last_inst().tables.ext.push(id),
                ImportDesc::Mem(_) => self.last_inst().mems.ext.push(id),
                ImportDesc::Global(_) => self.last_inst().globals.ext.push(id),
            }
        }
        if let Some(mut parser) = self.last_inst().module.section(SectionId::Table) {
            for _ in 0 .. parser.parse_vec().into_ok() {
                (self.last_inst().tables.int).push(Table::new(parser.parse_tabletype().into_ok()));
            }
        }
        if let Some(mut parser) = self.last_inst().module.section(SectionId::Memory) {
            match parser.parse_vec().into_ok() {
                0 => (),
                1 => {
                    let limits = parser.parse_memtype().into_ok();
                    self.last_inst().mems.int.init(memory, limits)?;
                }
                _ => unimplemented!(),
            }
        }
        if let Some(mut parser) = self.last_inst().module.section(SectionId::Global) {
            for _ in 0 .. parser.parse_vec().into_ok() {
                parser.parse_globaltype().into_ok();
                let value = Thread::const_expr(self, inst_id, &mut parser);
                self.last_inst().globals.int.push(Global::new(value));
            }
        }
        if let Some(mut parser) = self.last_inst().module.section(SectionId::Element) {
            for _ in 0 .. parser.parse_vec().into_ok() {
                // TODO: This is inefficient because we only need init for active segments.
                let mut elem = ComputeElem::new(self, inst_id);
                parser.parse_elem(&mut elem).into_ok();
                let ComputeElem { mode, init, .. } = elem;
                let drop = match mode {
                    ElemMode::Passive => false,
                    ElemMode::Active { table, offset } => {
                        let n = init.len();
                        let table = self.table(inst_id, table);
                        table_init(offset, 0, n, table, &init)?;
                        true
                    }
                    ElemMode::Declarative => true,
                };
                self.last_inst().elems.push(drop);
            }
        }
        if let Some(mut parser) = self.last_inst().module.section(SectionId::Data) {
            for _ in 0 .. parser.parse_vec().into_ok() {
                let mut data = ComputeData::new(self, inst_id);
                parser.parse_data(&mut data).into_ok();
                let ComputeData { mode, init, .. } = data;
                let drop = match mode {
                    DataMode::Passive => false,
                    DataMode::Active { memory, offset } => {
                        let n = init.len();
                        let memory = self.mem(inst_id, memory);
                        memory_init(offset, 0, n, memory, init)?;
                        true
                    }
                };
                self.last_inst().datas.push(drop);
            }
        }
        if let Some(mut parser) = self.last_inst().module.section(SectionId::Start) {
            let x = parser.parse_funcidx().into_ok();
            let ptr = self.func_ptr(inst_id, x);
            let inst_id = ptr.instance().unwrap_wasm();
            let mut parser = self.insts[inst_id].module.func(ptr.index());
            let mut locals = Vec::new();
            append_locals(&mut parser, &mut locals);
            let thread = Thread::new(parser, vec![Frame::new(inst_id, 0, &[], locals)]);
            let result = thread.run(self)?;
            assert!(matches!(result, RunResult::Done(x) if x.is_empty()));
        }
        Ok(InstId { store_id: self.id, inst_id })
    }

    /// Invokes a function in an instance provided its name.
    ///
    /// If a function was already running, it will resume once the function being called terminates.
    /// In other words, execution satisfies a stack property. Without this, the stack of the module
    /// may be corrupted.
    pub fn invoke<'a>(
        &'a mut self, inst: InstId, name: &str, args: Vec<Val>,
    ) -> Result<RunResult<'a, 'm>, Error> {
        let inst_id = self.inst_id(inst)?;
        let inst = &self.insts[inst_id];
        let ptr = match inst.module.export(name).ok_or_else(not_found)? {
            ExportDesc::Func(x) => inst.funcs.ptr(inst_id, x),
            _ => return Err(Error::Invalid),
        };
        let inst_id = ptr.instance().unwrap_wasm();
        let inst = &self.insts[inst_id];
        let x = ptr.index();
        let t = inst.module.func_type(x);
        let mut parser = inst.module.func(x);
        check_types(&t.params, &args)?;
        let mut locals = args;
        append_locals(&mut parser, &mut locals);
        let frame = Frame::new(inst_id, t.results.len(), &[], locals);
        Thread::new(parser, vec![frame]).run(self)
    }

    /// Returns the value of a global of an instance.
    pub fn get_global(&mut self, inst: InstId, name: &str) -> Result<Val, Error> {
        let inst_id = self.inst_id(inst)?;
        let inst = &self.insts[inst_id];
        let ptr = match inst.module.export(name).ok_or_else(not_found)? {
            ExportDesc::Global(x) => inst.globals.ptr(inst_id, x),
            _ => return Err(Error::Invalid),
        };
        let inst_id = ptr.instance().unwrap_wasm();
        let x = ptr.index() as usize;
        Ok(self.insts[inst_id].globals.int[x].value)
    }

    /// Sets the name of an instance.
    pub fn set_name(&mut self, inst: InstId, name: &'m str) -> Result<(), Error> {
        let inst_id = self.inst_id(inst)?;
        self.insts[inst_id].name = name;
        Ok(())
    }

    /// Links a host function provided its signature.
    ///
    /// This is a convenient wrapper around [`Self::link_func_custom()`] for functions which
    /// parameter and return types are only `i32`. The `params` and `results` parameters describe
    /// how many `i32` are taken as parameters and returned as results respectively.
    pub fn link_func(
        &mut self, module: &'m str, name: &'m str, params: usize, results: usize,
    ) -> Result<(), Error> {
        static TYPES: &[ValType] = &[ValType::I32; 8];
        check(params <= TYPES.len() && results <= TYPES.len())?;
        let type_ = FuncType { params: TYPES[.. params].into(), results: TYPES[.. results].into() };
        self.link_func_custom(module, name, type_)
    }

    /// Enables linking unresolved imported function for the given module.
    ///
    /// For each unresolved imported function type that returns exactly one `i32`, a fake host
    /// function is created (as if `link_func` was used). As such, out-of-bound indices with respect
    /// to real calls to [`Self::link_func()`] represent such fake host functions. Callers must thus
    /// expect and support out-of-bound indices returned by [`Call::index()`].
    ///
    /// This function can be called at most once, and once called `link_func` cannot be called.
    pub fn link_func_default(&mut self, module: &'m str) -> Result<(), Error> {
        check(self.func_default.is_none())?;
        self.func_default = Some((module, self.funcs.len()));
        Ok(())
    }

    /// Links a host function provided its signature.
    ///
    /// Note that the order in which functions are linked defines their index. The first linked
    /// function has index 0, the second has index 1, etc. This index is used when a module calls in
    /// the host to identify the function.
    pub fn link_func_custom(
        &mut self, module: &'m str, name: &'m str, type_: FuncType<'m>,
    ) -> Result<(), Error> {
        let name = HostName { module, name };
        check(self.func_default.is_none())?;
        check(self.insts.is_empty())?;
        check(self.funcs.last().map_or(true, |x| x.0 < name))?;
        self.funcs.push((name, type_));
        Ok(())
    }

    /// Returns the call in the host, if any.
    ///
    /// This function returns `None` if nothing is running.
    // NOTE: This is like poll. Could be called next.
    pub fn last_call(&mut self) -> Option<Call<'_, 'm>> {
        if self.threads.is_empty() {
            None
        } else {
            Some(Call { store: self })
        }
    }
}

impl<'a, 'm> Call<'a, 'm> {
    /// Returns the index of the host function being called.
    pub fn index(&self) -> usize {
        self.cont().index
    }

    /// Returns the arguments to the host function being called.
    pub fn args(&self) -> &[Val] {
        &self.cont().args
    }

    /// Returns the identifier of the instance calling the host.
    pub fn inst(&self) -> InstId {
        self.cont().thread.inst(self.store)
    }

    /// Returns the memory of the instance calling the host.
    pub fn mem(self) -> &'a mut [u8] {
        self.store.mem(self.inst().inst_id, 0).data
    }

    /// Returns the memory of the instance calling the host.
    pub fn mem_mut(&mut self) -> &mut [u8] {
        self.store.mem(self.inst().inst_id, 0).data
    }

    /// Resumes execution with the results from the host.
    pub fn resume(self, results: &[Val]) -> Result<RunResult<'a, 'm>, Error> {
        let Continuation { mut thread, arity, .. } = self.store.threads.pop().unwrap();
        check(results.len() == arity)?;
        thread.push_values(results);
        thread.run(self.store)
    }

    fn cont(&self) -> &Continuation {
        self.store.threads.last().unwrap()
    }
}

#[derive(Copy, Clone, PartialEq, Eq)]
pub struct Ptr(u32);

impl core::fmt::Debug for Ptr {
    fn fmt(&self, f: &mut core::fmt::Formatter<'_>) -> core::fmt::Result {
        f.debug_struct("Ptr")
            .field("instance", &self.instance())
            .field("index", &self.index())
            .finish()
    }
}

#[derive(Debug, Copy, Clone, PartialEq, Eq)]
enum Side {
    Host,
    Wasm(usize),
}

impl Side {
    fn into_repr(self) -> usize {
        match self {
            Side::Host => 0,
            Side::Wasm(x) => 1 + x,
        }
    }

    fn from_repr(x: usize) -> Self {
        match x.checked_sub(1) {
            None => Side::Host,
            Some(x) => Side::Wasm(x),
        }
    }

    fn unwrap_wasm(self) -> usize {
        match self {
            Side::Host => unreachable!(),
            Side::Wasm(x) => x,
        }
    }
}

impl Ptr {
    // 4k modules with 1M indices (per component)
    const INDEX_BITS: usize = 20;
    const INDEX_MASK: u32 = (1 << Self::INDEX_BITS) - 1;
    const INST_MASK: u32 = (1 << (32 - Self::INDEX_BITS)) - 1;

    fn new(inst: Side, idx: u32) -> Self {
        let inst = inst.into_repr() as u32;
        assert_eq!(inst & !Self::INST_MASK, 0);
        assert_eq!(idx & !Self::INDEX_MASK, 0);
        Self(inst << Self::INDEX_BITS | idx)
    }

    fn instance(self) -> Side {
        Side::from_repr((self.0 >> Self::INDEX_BITS) as usize)
    }

    fn index(self) -> u32 {
        self.0 & Self::INDEX_MASK
    }
}

impl core::fmt::Debug for Val {
    fn fmt(&self, f: &mut core::fmt::Formatter<'_>) -> core::fmt::Result {
        match *self {
            Val::I32(x) => write!(f, "{x}"),
            Val::I64(x) => write!(f, "{x}"),
            #[cfg(feature = "float-types")]
            Val::F32(x) => write!(f, "{}", f32::from_bits(x)),
            #[cfg(feature = "float-types")]
            Val::F64(x) => write!(f, "{}", f64::from_bits(x)),
            #[cfg(feature = "vector-types")]
            Val::V128(_) => todo!(),
            Val::Null(_) => write!(f, "null"),
            Val::Ref(p) => write!(f, "ref@{:?}:{}", p.instance(), p.index()),
            Val::RefExtern(p) => write!(f, "ext@{p}"),
        }
    }
}

impl Val {
    pub fn type_(self) -> ValType {
        match self {
            Val::I32(_) => ValType::I32,
            Val::I64(_) => ValType::I64,
            #[cfg(feature = "float-types")]
            Val::F32(_) => ValType::F32,
            #[cfg(feature = "float-types")]
            Val::F64(_) => ValType::F64,
            #[cfg(feature = "vector-types")]
            Val::V128(_) => ValType::V128,
            Val::Null(t) => t.into(),
            Val::Ref(_) => ValType::FuncRef,
            Val::RefExtern(_) => ValType::ExternRef,
        }
    }
}

#[derive(Debug, Default)]
struct Instance<'m> {
    // TODO: Make sure names are unique. Empty name means exports are not linked.
    name: &'m str,
    module: Module<'m>,
    funcs: Component<()>,
    tables: Component<Vec<Table>>,
    mems: Component<Memory<'m>>,
    globals: Component<Vec<Global>>,
    elems: Vec<bool>, // whether the elem segment is dropped
    datas: Vec<bool>, // whether the data segment is dropped
}

#[derive(Debug)]
struct Thread<'m> {
    parser: Parser<'m>,
    frames: Vec<Frame<'m>>,
    // TODO: Consider the performance tradeoff between keeping the locals in and out of the value
    // stack. See the comments in PR #605 for more details.
    values: Vec<Val>,
}

/// Runtime result.
#[derive(Debug)]
pub enum RunResult<'a, 'm> {
    /// Execution terminated successfully with those values.
    Done(Vec<Val>),

    /// Execution is calling into the host.
    Host(Call<'a, 'm>),
}

/// Runtime result without host call information.
#[derive(Debug)]
pub enum RunAnswer {
    Done(Vec<Val>),
    Host,
}

impl<'a, 'm> RunResult<'a, 'm> {
    pub fn forget(self) -> RunAnswer {
        match self {
            RunResult::Done(result) => RunAnswer::Done(result),
            RunResult::Host(_) => RunAnswer::Host,
        }
    }
}

#[derive(Debug)]
struct Continuation<'m> {
    thread: Thread<'m>,
    index: usize,
    args: Vec<Val>,
    arity: usize,
}

impl<'m> Store<'m> {
    fn last_inst(&mut self) -> &mut Instance<'m> {
        self.insts.last_mut().unwrap()
    }

    fn inst_id(&self, inst: InstId) -> Result<usize, Error> {
        check(self.id == inst.store_id)?;
        Ok(inst.inst_id)
    }

    fn resolve_inst(&self, name: &str) -> Result<usize, Error> {
        self.insts.iter().position(|x| x.name == name).ok_or_else(not_found)
    }

    fn func_type(&self, ptr: Ptr) -> FuncType<'m> {
        match ptr.instance() {
            Side::Host => self.funcs[ptr.index() as usize].1,
            Side::Wasm(x) => self.insts[x].module.func_type(ptr.index()),
        }
    }

    fn func_ptr(&self, inst_id: usize, x: FuncIdx) -> Ptr {
        self.insts[inst_id].funcs.ptr(inst_id, x)
    }

    fn table_ptr(&self, inst_id: usize, x: TableIdx) -> Ptr {
        self.insts[inst_id].tables.ptr(inst_id, x)
    }

    fn mem_ptr(&self, inst_id: usize, x: MemIdx) -> Ptr {
        self.insts[inst_id].mems.ptr(inst_id, x)
    }

    fn global_ptr(&self, inst_id: usize, x: GlobalIdx) -> Ptr {
        self.insts[inst_id].globals.ptr(inst_id, x)
    }

    fn table(&mut self, inst_id: usize, x: TableIdx) -> &mut Table {
        let ptr = self.table_ptr(inst_id, x);
        let x = ptr.instance().unwrap_wasm();
        &mut self.insts[x].tables.int[ptr.index() as usize]
    }

    fn mem(&mut self, inst_id: usize, x: MemIdx) -> &mut Memory<'m> {
        let ptr = self.mem_ptr(inst_id, x);
        let x = ptr.instance().unwrap_wasm();
        assert_eq!(ptr.index(), 0);
        &mut self.insts[x].mems.int
    }

    fn global(&mut self, inst_id: usize, x: GlobalIdx) -> &mut Global {
        let ptr = self.global_ptr(inst_id, x);
        let x = ptr.instance().unwrap_wasm();
        &mut self.insts[x].globals.int[ptr.index() as usize]
    }

    fn resolve(&mut self, import: &Import<'m>, imp_type_: ExternType<'m>) -> Result<Ptr, Error> {
        let host_name = HostName { module: import.module, name: import.name };
        let mut found = None;
        let funcs_len = match self.func_default {
            Some((_, x)) => x,
            None => self.funcs.len(),
        };
        if let Ok(x) = self.funcs[.. funcs_len].binary_search_by(|x| x.0.cmp(&host_name)) {
            found = Some((Ptr::new(Side::Host, x as u32), ExternType::Func(self.funcs[x].1)));
        } else if matches!(imp_type_, ExternType::Func(x) if *x.results == [ValType::I32])
            && matches!(self.func_default, Some((x, _)) if x == host_name.module)
        {
            let type_ = match imp_type_ {
                ExternType::Func(x) => x,
                _ => unreachable!(),
            };
            let idx = match self.funcs[funcs_len ..].iter().position(|x| x.1 == type_) {
                Some(x) => funcs_len + x,
                None => {
                    let idx = self.funcs.len();
                    self.funcs.push((host_name, type_));
                    idx
                }
            };
            found = Some((Ptr::new(Side::Host, idx as u32), ExternType::Func(type_)));
        } else {
            let inst_id = self.resolve_inst(import.module)?;
            let inst = &self.insts[inst_id];
            if let Some(mut parser) = inst.module.section(SectionId::Export) {
                for _ in 0 .. parser.parse_vec().into_ok() {
                    let name = parser.parse_name().into_ok();
                    let desc = parser.parse_exportdesc().into_ok();
                    if name != import.name {
                        continue;
                    }
                    found = Some(match desc {
                        ExportDesc::Func(x) => {
                            let ptr = self.func_ptr(inst_id, x);
                            (ptr, ExternType::Func(self.func_type(ptr)))
                        }
                        ExportDesc::Table(x) => {
                            let ptr = self.table_ptr(inst_id, x);
                            let inst = &self.insts[ptr.instance().unwrap_wasm()];
                            let mut t = inst.module.table_type(ptr.index());
                            t.limits.min = inst.tables.int[ptr.index() as usize].size();
                            (ptr, ExternType::Table(t))
                        }
                        ExportDesc::Mem(x) => {
                            let ptr = self.mem_ptr(inst_id, x);
                            let inst = &self.insts[ptr.instance().unwrap_wasm()];
                            let mut t = inst.module.mem_type(ptr.index());
                            assert_eq!(ptr.index(), 0);
                            t.min = inst.mems.int.size();
                            (ptr, ExternType::Mem(t))
                        }
                        ExportDesc::Global(x) => {
                            let ptr = self.global_ptr(inst_id, x);
                            let inst = &self.insts[ptr.instance().unwrap_wasm()];
                            (ptr, ExternType::Global(inst.module.global_type(ptr.index())))
                        }
                    });
                    break;
                }
            }
        }
        let (ptr, ext_type_) = found.ok_or_else(not_found)?;
        if ext_type_.matches(&imp_type_) {
            Ok(ptr)
        } else {
            Err(not_found())
        }
    }
}

#[derive(Debug)]
enum ElemMode {
    Passive,
    Active { table: TableIdx, offset: usize },
    Declarative,
}

struct ComputeElem<'a, 'm> {
    store: &'a mut Store<'m>,
    inst_id: usize,
    mode: ElemMode,
    init: Vec<Val>,
}

impl<'a, 'm> ComputeElem<'a, 'm> {
    fn new(store: &'a mut Store<'m>, inst_id: usize) -> Self {
        Self { store, inst_id, mode: ElemMode::Passive, init: Vec::new() }
    }
}

impl<'a, 'm> parser::ParseElem<'m, Use> for ComputeElem<'a, 'm> {
    fn mode(&mut self, mode: parser::ElemMode<'_, 'm, Use>) -> MResult<(), Use> {
        let mode = match mode {
            parser::ElemMode::Passive => ElemMode::Passive,
            parser::ElemMode::Active { table, offset } => ElemMode::Active {
                table,
                offset: Thread::const_expr(self.store, self.inst_id, offset).unwrap_i32() as usize,
            },
            parser::ElemMode::Declarative => ElemMode::Declarative,
        };
        self.mode = mode;
        Ok(())
    }

    fn init_funcidx(&mut self, x: FuncIdx) -> MResult<(), Use> {
        self.init.push(Val::Ref(self.store.func_ptr(self.inst_id, x)));
        Ok(())
    }

    fn init_expr(&mut self, parser: &mut Parser<'m>) -> MResult<(), Use> {
        self.init.push(Thread::const_expr(self.store, self.inst_id, parser));
        Ok(())
    }
}

#[derive(Debug)]
enum DataMode {
    Passive,
    Active { memory: MemIdx, offset: usize },
}

struct ComputeData<'a, 'm> {
    store: &'a mut Store<'m>,
    inst_id: usize,
    mode: DataMode,
    init: &'m [u8],
}

impl<'a, 'm> ComputeData<'a, 'm> {
    fn new(store: &'a mut Store<'m>, inst_id: usize) -> Self {
        Self { store, inst_id, mode: DataMode::Passive, init: &[] }
    }
}

impl<'a, 'm> parser::ParseData<'m, Use> for ComputeData<'a, 'm> {
    fn mode(&mut self, mode: parser::DataMode<'_, 'm, Use>) -> MResult<(), Use> {
        let mode = match mode {
            parser::DataMode::Passive => DataMode::Passive,
            parser::DataMode::Active { memory, offset } => DataMode::Active {
                memory,
                offset: Thread::const_expr(self.store, self.inst_id, offset).unwrap_i32() as usize,
            },
        };
        self.mode = mode;
        Ok(())
    }

    fn init(&mut self, init: &'m [u8]) -> MResult<(), Use> {
        self.init = init;
        Ok(())
    }
}

#[derive(Debug)]
struct Table {
    max: u32,
    elems: Vec<Val>,
}

#[derive(Debug)]
struct Global {
    value: Val,
}

enum ThreadResult<'m> {
    Continue(Thread<'m>),
    Done(Vec<Val>),
    Host,
}

impl<'m> Thread<'m> {
    fn new(parser: Parser<'m>, frames: Vec<Frame<'m>>) -> Thread<'m> {
        Thread { parser, frames, values: vec![] }
    }

    fn const_expr(store: &mut Store<'m>, inst_id: usize, mut_parser: &mut Parser<'m>) -> Val {
        let frames = vec![Frame::new(inst_id, 1, &[], Vec::new())];
        let parser = mut_parser.clone();
        let mut thread = Thread::new(parser, frames);
        let (parser, results) = loop {
            let p = thread.parser.save();
            match thread.step(store).unwrap() {
                ThreadResult::Continue(x) => thread = x,
                ThreadResult::Done(x) => break (p, x),
                ThreadResult::Host => unreachable!(),
            }
        };
        unsafe { mut_parser.restore(parser) };
        let instr = mut_parser.parse_instr().into_ok();
        debug_assert_eq!(instr, Instr::End);
        debug_assert_eq!(results.len(), 1);
        results[0]
    }

    fn run<'a>(mut self, store: &'a mut Store<'m>) -> Result<RunResult<'a, 'm>, Error> {
        loop {
            // TODO: When trapping, we could return some CoreDump<'m> that contains the Thread<'m>.
            // This permits to dump the frames.
            match self.step(store)? {
                ThreadResult::Continue(x) => self = x,
                ThreadResult::Done(x) => return Ok(RunResult::Done(x)),
                ThreadResult::Host => return Ok(RunResult::Host(Call { store })),
            }
        }
    }

    fn step(mut self, store: &mut Store<'m>) -> Result<ThreadResult<'m>, Error> {
        use Instr::*;
        let saved = self.parser.save();
        let inst_id = self.frame().inst_id;
        let inst = &mut store.insts[inst_id];
        match self.parser.parse_instr().into_ok() {
            Unreachable => return Err(trap()),
            Nop => (),
            Block(b) => self.push_label(self.blocktype(inst, &b), LabelKind::Block),
            Loop(b) => self.push_label(self.blocktype(inst, &b), LabelKind::Loop(saved)),
            If(b) => match self.pop_value().unwrap_i32() {
                0 => {
                    self.skip_to_else(inst);
                    self.push_label(self.blocktype(inst, &b), LabelKind::Block);
                }
                _ => self.push_label(self.blocktype(inst, &b), LabelKind::If),
            },
            Else => {
                self.skip_to_end(inst, 0);
                return Ok(self.exit_label());
            }
            End => return Ok(self.exit_label()),
            Br(l) => return Ok(self.pop_label(inst, l)),
            BrIf(l) => {
                if self.pop_value().unwrap_i32() != 0 {
                    return Ok(self.pop_label(inst, l));
                }
            }
            BrTable(ls, ln) => {
                let i = self.pop_value().unwrap_i32() as usize;
                return Ok(self.pop_label(inst, ls.get(i).cloned().unwrap_or(ln)));
            }
            Return => return Ok(self.exit_frame()),
            Call(x) => return self.invoke(store, store.func_ptr(inst_id, x)),
            CallIndirect(x, y) => {
                let i = self.pop_value().unwrap_i32();
                let x = match store.table(inst_id, x).elems.get(i as usize) {
                    None | Some(Val::Null(_)) => return Err(trap()),
                    Some(x) => x.unwrap_ref(),
                };
                if store.func_type(x) != store.insts[inst_id].module.types()[y as usize] {
                    return Err(trap());
                }
                return self.invoke(store, x);
            }
            Drop => drop(self.pop_value()),
            Select(_) => {
                let c = self.pop_value().unwrap_i32();
                let v2 = self.pop_value();
                let v1 = self.pop_value();
                self.push_value(match c {
                    0 => v2,
                    _ => v1,
                });
            }
            LocalGet(x) => {
                let v = self.frame().values[x as usize];
                self.push_value(v);
            }
            LocalSet(x) => {
                let v = self.pop_value();
                self.frame().values[x as usize] = v;
            }
            LocalTee(x) => {
                let v = self.peek_value();
                self.frame().values[x as usize] = v;
            }
            GlobalGet(x) => self.push_value(store.global(inst_id, x).value),
            GlobalSet(x) => store.global(inst_id, x).value = self.pop_value(),
            TableGet(x) => {
                let i = self.pop_value().unwrap_i32();
                let v = *store.table(inst_id, x).elems.get(i as usize).ok_or_else(trap)?;
                self.push_value(v);
            }
            TableSet(x) => {
                let val = self.pop_value();
                let i = self.pop_value().unwrap_i32();
                let v = store.table(inst_id, x).elems.get_mut(i as usize).ok_or_else(trap)?;
                *v = val;
            }
            ILoad(n, m) => self.load(store.mem(inst_id, 0), NumType::i(n), n.into(), Sx::U, m)?,
            #[cfg(feature = "float-types")]
            FLoad(n, m) => self.load(store.mem(inst_id, 0), NumType::f(n), n.into(), Sx::U, m)?,
            ILoad_(b, s, m) => {
                self.load(store.mem(inst_id, 0), NumType::i(b.into()), b.into(), s, m)?
            }
            IStore(n, m) => self.store(store.mem(inst_id, 0), NumType::i(n), n.into(), m)?,
            #[cfg(feature = "float-types")]
            FStore(n, m) => self.store(store.mem(inst_id, 0), NumType::f(n), n.into(), m)?,
            IStore_(b, m) => {
                self.store(store.mem(inst_id, 0), NumType::i(b.into()), b.into(), m)?
            }
            MemorySize => self.push_value(Val::I32(store.mem(inst_id, 0).size())),
            MemoryGrow => {
                let n = self.pop_value().unwrap_i32();
                self.push_value(Val::I32(grow(store.mem(inst_id, 0), n, ())));
            }
            I32Const(c) => self.push_value(Val::I32(c)),
            I64Const(c) => self.push_value(Val::I64(c)),
            #[cfg(feature = "float-types")]
            F32Const(c) => self.push_value(Val::F32(c)),
            #[cfg(feature = "float-types")]
            F64Const(c) => self.push_value(Val::F64(c)),
            ITestOp(n, op) => self.itestop(n, op),
            IRelOp(n, op) => self.irelop(n, op),
            #[cfg(feature = "float-types")]
            FRelOp(n, op) => self.frelop(n, op),
            IUnOp(n, op) => self.iunop(n, op)?,
            #[cfg(feature = "float-types")]
            FUnOp(n, op) => self.funop(n, op),
            IBinOp(n, op) => self.ibinop(n, op)?,
            #[cfg(feature = "float-types")]
            FBinOp(n, op) => self.fbinop(n, op),
            CvtOp(op) => self.cvtop(op)?,
            IExtend(b) => self.extend(b),
            RefNull(t) => self.push_value(Val::Null(t)),
            RefIsNull => {
                let c = matches!(self.pop_value(), Val::Null(_)) as u32;
                self.push_value(Val::I32(c));
            }
            RefFunc(x) => self.push_value(Val::Ref(store.func_ptr(inst_id, x))),
            MemoryInit(x) => {
                let n = self.pop_value().unwrap_i32() as usize;
                let s = self.pop_value().unwrap_i32() as usize;
                let d = self.pop_value().unwrap_i32() as usize;
                let data = if inst.datas[x as usize] {
                    &[]
                } else {
                    let mut parser = inst.module.data(x);
                    let mut data = ComputeData::new(store, inst_id);
                    parser.parse_data(&mut data).into_ok();
                    data.init
                };
                let mem = store.mem(inst_id, 0);
                memory_init(d, s, n, mem, data)?;
            }
            DataDrop(x) => inst.datas[x as usize] = true,
            MemoryCopy => {
                let n = self.pop_value().unwrap_i32() as usize;
                let s = self.pop_value().unwrap_i32() as usize;
                let d = self.pop_value().unwrap_i32() as usize;
                let mem = store.mem(inst_id, 0);
                if core::cmp::max(s, d).checked_add(n).map_or(true, |x| x > mem.len() as usize) {
                    return Err(trap());
                }
                mem.data.copy_within(s .. s + n, d);
            }
            MemoryFill => {
                let n = self.pop_value().unwrap_i32() as usize;
                let val = self.pop_value().unwrap_i32() as u8;
                let d = self.pop_value().unwrap_i32() as usize;
                let mem = store.mem(inst_id, 0);
                if d.checked_add(n).map_or(true, |x| x > mem.len() as usize) {
                    memory_too_small(d, n, mem);
                    return Err(trap());
                }
                mem.data[d ..][.. n].fill(val);
            }
            TableInit(x, y) => {
                let n = self.pop_value().unwrap_i32() as usize;
                let s = self.pop_value().unwrap_i32() as usize;
                let d = self.pop_value().unwrap_i32() as usize;
                let elems = if inst.elems[y as usize] {
                    Vec::new()
                } else {
                    let mut parser = inst.module.elem(y);
                    let mut elems = ComputeElem::new(store, inst_id);
                    parser.parse_elem(&mut elems).into_ok();
                    elems.init
                };
                let table = store.table(inst_id, x);
                table_init(d, s, n, table, &elems)?;
            }
            ElemDrop(x) => inst.elems[x as usize] = true,
            TableCopy(x, y) => {
                let n = self.pop_value().unwrap_i32() as usize;
                let s = self.pop_value().unwrap_i32() as usize;
                let d = self.pop_value().unwrap_i32() as usize;
                let sn = s.checked_add(n).ok_or_else(trap)?;
                let dn = d.checked_add(n).ok_or_else(trap)?;
                // TODO: This is not efficient.
                let ys = store.table(inst_id, y).elems.get(s .. sn).ok_or_else(trap)?.to_vec();
                let xs = store.table(inst_id, x).elems.get_mut(d .. dn).ok_or_else(trap)?;
                xs.copy_from_slice(&ys);
            }
            TableGrow(x) => {
                let n = self.pop_value().unwrap_i32();
                let val = self.pop_value();
                let table = store.table(inst_id, x);
                self.push_value(Val::I32(grow(table, n, val)));
            }
            TableSize(x) => self.push_value(Val::I32(store.table(inst_id, x).size())),
            TableFill(x) => {
                let n = self.pop_value().unwrap_i32() as usize;
                let val = self.pop_value();
                let i = self.pop_value().unwrap_i32() as usize;
                let table = store.table(inst_id, x);
                if i.checked_add(n).map_or(true, |x| x > table.elems.len()) {
                    return Err(trap());
                }
                table.elems[i ..][.. n].fill(val);
            }
        }
        Ok(ThreadResult::Continue(self))
    }

    fn inst_id(&self) -> usize {
        self.frames.last().unwrap().inst_id
    }

    fn inst(&self, store: &Store<'m>) -> InstId {
        InstId { store_id: store.id, inst_id: self.inst_id() }
    }

    fn frame(&mut self) -> &mut Frame<'m> {
        self.frames.last_mut().unwrap()
    }

    fn labels(&mut self) -> &mut Vec<Label<'m>> {
        &mut self.frame().labels
    }

    fn label(&mut self) -> &mut Label<'m> {
        self.labels().last_mut().unwrap()
    }

    fn values(&mut self) -> &mut Vec<Val> {
<<<<<<< HEAD
        &mut self.values
    }

    fn last_frame_values_cnt(&mut self) -> usize {
        self.frame().labels.iter().map(|label| label.values_cnt).sum()
=======
        &mut self.frame().values
>>>>>>> bea2ebf4
    }

    fn peek_value(&mut self) -> Val {
        *self.values().last().unwrap()
    }

    fn push_value(&mut self, value: Val) {
        self.values().push(value);
        self.label().values_cnt += 1;
    }

    fn push_value_or_trap(&mut self, value: Option<Val>) -> Result<(), Error> {
        if let Some(x) = value {
            self.push_value(x);
            Ok(())
        } else {
            Err(trap())
        }
    }

    fn push_values(&mut self, values: &[Val]) {
        self.values().extend_from_slice(values);
        self.label().values_cnt += values.len();
    }

    fn pop_value(&mut self) -> Val {
        self.label().values_cnt -= 1;
        self.values().pop().unwrap()
    }

    fn pop_values(&mut self, n: usize) -> Vec<Val> {
        let mut values = Vec::new();
        for _ in 0 .. n {
            values.push(self.pop_value());
        }
        values.reverse();
        values
    }

    fn only_pop_values(&mut self, n: usize) -> Vec<Val> {
        let mut values = Vec::new();
        for _ in 0 .. n {
            values.push(self.values().pop().unwrap());
        }
        values.reverse();
        values
    }

    fn push_label(&mut self, type_: FuncType<'m>, kind: LabelKind<'m>) {
        let arity = match kind {
            LabelKind::Block | LabelKind::If => type_.results.len(),
            LabelKind::Loop(_) => type_.params.len(),
        };
        let label = Label { arity, kind, values_cnt: type_.params.len() };
        self.label().values_cnt -= label.values_cnt;
        self.labels().push(label);
    }

    fn pop_label(mut self, inst: &mut Instance<'m>, l: LabelIdx) -> ThreadResult<'m> {
        let i = self.labels().len() - l as usize - 1;
        if i == 0 {
            return self.exit_frame();
        }
        let frame = self.frame();
        let values_cnt: usize = frame.labels[i ..].iter().map(|label| label.values_cnt).sum();
        let Label { arity, kind, .. } = frame.labels.drain(i ..).next().unwrap();
        let values_len = self.values().len();
        self.values().drain(values_len - values_cnt .. values_len - arity);
        self.label().values_cnt += arity;
        match kind {
            LabelKind::Loop(pos) => unsafe { self.parser.restore(pos) },
            LabelKind::Block | LabelKind::If => self.skip_to_end(inst, l),
        }
        ThreadResult::Continue(self)
    }

    fn exit_label(mut self) -> ThreadResult<'m> {
        let values_cnt = self.last_frame_values_cnt();
        let frame = self.frame();
        let label = frame.labels.pop().unwrap();
        if frame.labels.is_empty() {
<<<<<<< HEAD
            let values = self.only_pop_values(values_cnt);
            let frame = self.frames.pop().unwrap();
            debug_assert_eq!(values.len(), label.values_cnt);
            debug_assert_eq!(values.len(), frame.arity);
            if self.frames.is_empty() {
                return ThreadResult::Done(values);
            }
            unsafe { self.parser.restore(frame.ret) };
            self.values().extend(values);
=======
            let mut frame = self.frames.pop().unwrap();
            frame.values.drain(0 .. frame.locals_cnt);
            debug_assert_eq!(frame.values.len(), label.values_cnt);
            debug_assert_eq!(frame.values.len(), frame.arity);
            if self.frames.is_empty() {
                return ThreadResult::Done(frame.values);
            }
            unsafe { self.parser.restore(frame.ret) };
            self.values().extend(frame.values);
>>>>>>> bea2ebf4
        }
        self.label().values_cnt += label.values_cnt;
        ThreadResult::Continue(self)
    }

    fn exit_frame(mut self) -> ThreadResult<'m> {
        // TODO: very expensive to copy
        // let mut values = core::mem::take(self.values());
        let values_cnt = self.last_frame_values_cnt();
        let mut values = self.only_pop_values(values_cnt);
        // let values_from_earlier_frames =
        // values.drain(self.last_frame_values_start()..).collect();
        let frame = self.frames.pop().unwrap();
        let mid = values.len() - frame.arity;
        if self.frames.is_empty() {
            values.drain(0 .. mid);
            return ThreadResult::Done(values);
        }
        unsafe { self.parser.restore(frame.ret) };
        // self.values().extend(values_from_earlier_frames);
        self.values().extend_from_slice(&values[mid ..]);
        self.label().values_cnt += frame.arity;
        ThreadResult::Continue(self)
    }

    fn skip_to_else(&mut self, inst: &mut Instance<'m>) {
        inst.module.skip_to_else(&mut self.parser);
    }

    fn skip_to_end(&mut self, inst: &mut Instance<'m>, l: LabelIdx) {
        inst.module.skip_to_end(&mut self.parser, l);
    }

    fn blocktype(&self, inst: &Instance<'m>, b: &BlockType) -> FuncType<'m> {
        match *b {
            BlockType::None => FuncType { params: ().into(), results: ().into() },
            BlockType::Type(t) => FuncType { params: ().into(), results: t.into() },
            BlockType::Index(x) => inst.module.types()[x as usize],
        }
    }

    fn mem_slice<'a>(
        &mut self, mem: &'a mut Memory<'m>, m: MemArg, i: u32, len: usize,
    ) -> Option<&'a mut [u8]> {
        let ea = i.checked_add(m.offset)?;
        if ea.checked_add(len as u32)? > mem.len() {
            memory_too_small(ea as usize, len, mem);
            return None;
        }
        Some(&mut mem.data[ea as usize ..][.. len])
    }

    fn load(
        &mut self, mem: &mut Memory<'m>, t: NumType, n: usize, s: Sx, m: MemArg,
    ) -> Result<(), Error> {
        let i = self.pop_value().unwrap_i32();
        let mem = match self.mem_slice(mem, m, i, n / 8) {
            None => return Err(trap()),
            Some(x) => x,
        };
        macro_rules! convert {
            ($T:ident, $t:ident, $s:ident) => {
                Val::$T($s::from_le_bytes(mem.try_into().unwrap()) as $t)
            };
        }
        let c = match (t, n, s) {
            (NumType::I32, 32, Sx::U) => convert!(I32, u32, u32),
            (NumType::I32, 16, Sx::U) => convert!(I32, u32, u16),
            (NumType::I32, 16, Sx::S) => convert!(I32, u32, i16),
            (NumType::I32, 8, Sx::U) => convert!(I32, u32, u8),
            (NumType::I32, 8, Sx::S) => convert!(I32, u32, i8),
            (NumType::I64, 64, Sx::U) => convert!(I64, u64, u64),
            (NumType::I64, 32, Sx::U) => convert!(I64, u64, u32),
            (NumType::I64, 32, Sx::S) => convert!(I64, u64, i32),
            (NumType::I64, 16, Sx::U) => convert!(I64, u64, u16),
            (NumType::I64, 16, Sx::S) => convert!(I64, u64, i16),
            (NumType::I64, 8, Sx::U) => convert!(I64, u64, u8),
            (NumType::I64, 8, Sx::S) => convert!(I64, u64, i8),
            #[cfg(feature = "float-types")]
            (NumType::F32, 32, _) => convert!(F32, u32, u32),
            #[cfg(feature = "float-types")]
            (NumType::F64, 64, _) => convert!(F64, u64, u64),
            _ => unreachable!(),
        };
        self.push_value(c);
        Ok(())
    }

    fn store(
        &mut self, mem: &mut Memory<'m>, t: NumType, n: usize, m: MemArg,
    ) -> Result<(), Error> {
        let c = self.pop_value();
        let i = self.pop_value().unwrap_i32();
        let mem = match self.mem_slice(mem, m, i, n / 8) {
            None => return Err(trap()),
            Some(x) => x,
        };
        macro_rules! convert {
            ($s:ident, $t:ident) => {
                paste::paste! {
                    mem.copy_from_slice(&(c.[<unwrap_ $s>]() as $t).to_le_bytes())
                }
            };
        }
        match (t, n) {
            (NumType::I32, 32) => convert!(i32, u32),
            (NumType::I32, 16) => convert!(i32, u16),
            (NumType::I32, 8) => convert!(i32, u8),
            (NumType::I64, 64) => convert!(i64, u64),
            (NumType::I64, 32) => convert!(i64, u32),
            (NumType::I64, 16) => convert!(i64, u16),
            (NumType::I64, 8) => convert!(i64, u8),
            #[cfg(feature = "float-types")]
            (NumType::F32, 32) => convert!(f32, u32),
            #[cfg(feature = "float-types")]
            (NumType::F64, 64) => convert!(f64, u64),
            _ => unreachable!(),
        }
        Ok(())
    }

    fn itestop(&mut self, n: Nx, op: ITestOp) {
        let x = self.pop_value();
        let z = match n {
            Nx::N32 => op.n32(x.unwrap_i32()),
            Nx::N64 => op.n64(x.unwrap_i64()),
        };
        self.push_value(Val::I32(z as u32))
    }

    fn irelop(&mut self, n: Nx, op: IRelOp) {
        let y = self.pop_value();
        let x = self.pop_value();
        let z = match n {
            Nx::N32 => op.n32(x.unwrap_i32(), y.unwrap_i32()),
            Nx::N64 => op.n64(x.unwrap_i64(), y.unwrap_i64()),
        };
        self.push_value(Val::I32(z as u32))
    }

    fn iunop(&mut self, n: Nx, op: IUnOp) -> Result<(), Error> {
        let x = self.pop_value();
        let z = try {
            match n {
                Nx::N32 => Val::I32(op.n32(x.unwrap_i32())?),
                Nx::N64 => Val::I64(op.n64(x.unwrap_i64())?),
            }
        };
        self.push_value_or_trap(z)
    }

    fn ibinop(&mut self, n: Nx, op: IBinOp) -> Result<(), Error> {
        let y = self.pop_value();
        let x = self.pop_value();
        let z = try {
            match n {
                Nx::N32 => Val::I32(op.n32(x.unwrap_i32(), y.unwrap_i32())?),
                Nx::N64 => Val::I64(op.n64(x.unwrap_i64(), y.unwrap_i64())?),
            }
        };
        self.push_value_or_trap(z)
    }

    #[cfg(feature = "float-types")]
    fn frelop(&mut self, n: Nx, op: FRelOp) {
        let y = self.pop_value();
        let x = self.pop_value();
        let z = match n {
            Nx::N32 => op.n32(x.unwrap_f32(), y.unwrap_f32()),
            Nx::N64 => op.n64(x.unwrap_f64(), y.unwrap_f64()),
        };
        self.push_value(Val::I32(z as u32))
    }

    #[cfg(feature = "float-types")]
    fn funop(&mut self, n: Nx, op: FUnOp) {
        let x = self.pop_value();
        let z = match n {
            Nx::N32 => Val::F32(op.n32(x.unwrap_f32())),
            Nx::N64 => Val::F64(op.n64(x.unwrap_f64())),
        };
        self.push_value(z);
    }

    #[cfg(feature = "float-types")]
    fn fbinop(&mut self, n: Nx, op: FBinOp) {
        let y = self.pop_value();
        let x = self.pop_value();
        let z = match n {
            Nx::N32 => Val::F32(op.n32(x.unwrap_f32(), y.unwrap_f32())),
            Nx::N64 => Val::F64(op.n64(x.unwrap_f64(), y.unwrap_f64())),
        };
        self.push_value(z);
    }

    fn cvtop(&mut self, op: CvtOp) -> Result<(), Error> {
        #[cfg(feature = "float-types")]
        macro_rules! trunc {
            ($x:expr, $n:tt, $m:tt, $s:tt) => {{
                paste::paste! {
                    let x = [<f $m>]::from_bits($x.[<unwrap_f $m>]());
                    let min = ([<$s $n>]::MIN as [<f $m>]);
                    let max = ([<$s $n>]::MAX as [<f $m>]);
                    let min = if min - 1. == min { min <= x } else { min - 1. < x };
                    (min && x < max + 1.).then(|| Val::[<I $n>](x as [<$s $n>] as [<u $n>]))?
                }
            }};
        }
        #[cfg(feature = "float-types")]
        macro_rules! trunc_sat {
            ($x:expr, $n:tt, $m:tt, $s:tt) => {
                paste::paste! {
                    Val::[<I $n>](match [<f $m>]::from_bits($x.[<unwrap_f $m>]()) {
                        x if x.is_nan() => 0,
                        x if x.is_infinite() && x.is_sign_positive() => [<$s $n>]::MAX,
                        x if x.is_infinite() && x.is_sign_negative() => [<$s $n>]::MIN,
                        x => x as [<$s $n>],
                    } as [<u $n>])
                }
            };
        }
        #[cfg(feature = "float-types")]
        macro_rules! convert {
            ($x:expr, $n:tt, $m:tt, $s:tt) => {
                paste::paste! {
                    Val::[<F $n>](($x.[<unwrap_i $m>]() as [<$s $m>] as [<f $n>]).to_bits())
                }
            };
        }
        #[cfg(feature = "float-types")]
        macro_rules! dispatch {
            ($f:ident, $x:expr, $n:expr, $m:expr, $s:expr) => {
                match ($n, $m, $s) {
                    (Nx::N32, Nx::N32, Sx::U) => $f!($x, 32, 32, u),
                    (Nx::N32, Nx::N32, Sx::S) => $f!($x, 32, 32, i),
                    (Nx::N32, Nx::N64, Sx::U) => $f!($x, 32, 64, u),
                    (Nx::N32, Nx::N64, Sx::S) => $f!($x, 32, 64, i),
                    (Nx::N64, Nx::N32, Sx::U) => $f!($x, 64, 32, u),
                    (Nx::N64, Nx::N32, Sx::S) => $f!($x, 64, 32, i),
                    (Nx::N64, Nx::N64, Sx::U) => $f!($x, 64, 64, u),
                    (Nx::N64, Nx::N64, Sx::S) => $f!($x, 64, 64, i),
                }
            };
        }
        use CvtOp::*;
        let x = self.pop_value();
        let z = try {
            match op {
                Wrap => Val::I32(x.unwrap_i64() as u32),
                Extend(Sx::U) => Val::I64(x.unwrap_i32() as u64),
                Extend(Sx::S) => Val::I64(x.unwrap_i32() as i32 as u64),
                #[cfg(feature = "float-types")]
                Trunc(n, m, s) => dispatch!(trunc, x, n, m, s),
                #[cfg(feature = "float-types")]
                TruncSat(n, m, s) => dispatch!(trunc_sat, x, n, m, s),
                #[cfg(feature = "float-types")]
                Convert(n, m, s) => dispatch!(convert, x, n, m, s),
                #[cfg(feature = "float-types")]
                Demote => Val::F32((f64::from_bits(x.unwrap_f64()) as f32).to_bits()),
                #[cfg(feature = "float-types")]
                Promote => Val::F64((f32::from_bits(x.unwrap_f32()) as f64).to_bits()),
                #[cfg(feature = "float-types")]
                IReinterpret(n) => match n {
                    Nx::N32 => Val::I32(x.unwrap_f32()),
                    Nx::N64 => Val::I64(x.unwrap_f64()),
                },
                #[cfg(feature = "float-types")]
                FReinterpret(n) => match n {
                    Nx::N32 => Val::F32(x.unwrap_i32()),
                    Nx::N64 => Val::F64(x.unwrap_i64()),
                },
            }
        };
        self.push_value_or_trap(z)
    }

    fn extend(&mut self, n: Bx) {
        let x = self.pop_value();
        let z = match n {
            Bx::N32B8 => Val::I32(x.unwrap_i32() as i8 as u32),
            Bx::N32B16 => Val::I32(x.unwrap_i32() as i16 as u32),
            Bx::N64B8 => Val::I64(x.unwrap_i64() as i8 as u64),
            Bx::N64B16 => Val::I64(x.unwrap_i64() as i16 as u64),
            Bx::N64B32 => Val::I64(x.unwrap_i64() as i32 as u64),
        };
        self.push_value(z)
    }

    fn invoke(mut self, store: &mut Store<'m>, ptr: Ptr) -> Result<ThreadResult<'m>, Error> {
        // TODO: This should be based on actual size in RAM.
        const MAX_FRAMES: usize = 1000;
        if self.frames.len() >= MAX_FRAMES {
            return Err(trap());
        }
        let t = store.func_type(ptr);
        let inst_id = match ptr.instance() {
            Side::Host => {
                let index = ptr.index() as usize;
                let t = store.funcs[index].1;
                let arity = t.results.len();
                let args = self.pop_values(t.params.len());
                store.threads.push(Continuation { thread: self, arity, index, args });
                return Ok(ThreadResult::Host);
            }
            Side::Wasm(x) => x,
        };
        let mut parser = store.insts[inst_id].module.func(ptr.index());
        let mut locals = self.pop_values(t.params.len());
        append_locals(&mut parser, &mut locals);
        let ret = self.parser.save();
        self.parser = parser;
        self.frames.push(Frame::new(inst_id, t.results.len(), ret, locals));
        Ok(ThreadResult::Continue(self))
    }
}

fn table_init(d: usize, s: usize, n: usize, table: &mut Table, elems: &[Val]) -> Result<(), Error> {
    if s.checked_add(n).map_or(true, |x| x > elems.len())
        || d.checked_add(n).map_or(true, |x| x > table.elems.len())
    {
        Err(trap())
    } else {
        table.elems[d ..][.. n].copy_from_slice(&elems[s ..][.. n]);
        Ok(())
    }
}

fn memory_init(d: usize, s: usize, n: usize, mem: &mut Memory, data: &[u8]) -> Result<(), Error> {
    if s.checked_add(n).map_or(true, |x| x > data.len())
        || d.checked_add(n).map_or(true, |x| x > mem.len() as usize)
    {
        memory_too_small(d, n, mem);
        Err(trap())
    } else {
        mem.data[d ..][.. n].copy_from_slice(&data[s ..][.. n]);
        Ok(())
    }
}

#[derive(Debug)]
struct Frame<'m> {
    inst_id: usize,
    arity: usize,
    ret: &'m [u8],
    labels: Vec<Label<'m>>,
<<<<<<< HEAD
=======
    values: Vec<Val>, // Locals and label values.
    locals_cnt: usize,
>>>>>>> bea2ebf4
}

impl<'m> Frame<'m> {
    fn new(inst_id: usize, arity: usize, ret: &'m [u8], locals: Vec<Val>) -> Self {
        let label = Label { arity, kind: LabelKind::Block, values_cnt: 0 };
<<<<<<< HEAD
        Frame { inst_id, arity, ret, locals, labels: vec![label] }
=======
        let locals_cnt = locals.len();
        Frame { inst_id, arity, ret, labels: vec![label], values: locals, locals_cnt }
>>>>>>> bea2ebf4
    }
}

#[derive(Debug)]
struct Label<'m> {
    arity: usize,
    kind: LabelKind<'m>,
    values_cnt: usize,
}

#[derive(Debug)]
enum LabelKind<'m> {
    // TODO: If and Block can be merged and then we just have Option<NonNull<u8>> which is
    // optimized.
    Block,
    // TODO: Could be just NonNull<u8> since we can reuse the end of current parser since it
    // never changes.
    Loop(&'m [u8]),
    If,
}

impl Table {
    fn new(type_: TableType) -> Self {
        Table {
            max: type_.limits.max,
            elems: vec![Val::Null(type_.item); type_.limits.min as usize],
        }
    }
}

#[derive(Debug, Default)]
struct Memory<'m> {
    // May be shorter than the maximum length for the module, but not larger.
    data: &'m mut [u8],
    // The size currently available to the module. May be larger than the actual data.
    size: u32,
    max: u32,
}

impl<'m> Memory<'m> {
    fn init(&mut self, mut data: &'m mut [u8], limits: Limits) -> Result<(), Error> {
        if !data.as_ptr().is_aligned_to(MEMORY_ALIGN) {
            return Err(invalid());
        }
        if limits.max < 0x10000 {
            let max = core::cmp::min(limits.max as usize * 0x10000, data.len());
            data = &mut data[.. max];
        }
        self.data = data;
        // TODO: Figure out if we need to do this or whether we can rely on the caller to provide a
        // zeroed-out slice.
        self.data.fill(0);
        self.size = limits.min;
        self.max = limits.max;
        Ok(())
    }

    fn len(&self) -> u32 {
        core::cmp::min(self.data.len() as u32, self.size * 0x10000)
    }
}

impl Global {
    fn new(value: Val) -> Self {
        Global { value }
    }
}

trait Growable {
    type Item: Copy;
    fn size(&self) -> u32;
    fn max(&self) -> u32;
    fn grow(&mut self, n: u32, x: Self::Item);
}

impl<'m> Growable for Memory<'m> {
    type Item = ();
    fn size(&self) -> u32 {
        self.size
    }
    fn max(&self) -> u32 {
        self.max
    }
    fn grow(&mut self, n: u32, _: Self::Item) {
        self.size = n;
    }
}

impl Growable for Table {
    type Item = Val;
    fn size(&self) -> u32 {
        self.elems.len() as u32
    }
    fn max(&self) -> u32 {
        self.max
    }
    fn grow(&mut self, n: u32, x: Self::Item) {
        self.elems.resize(n as usize, x);
    }
}

/// Returns the old size or u32::MAX.
fn grow<T: Growable>(elems: &mut T, n: u32, item: T::Item) -> u32 {
    let sz = elems.size();
    let len = match sz.checked_add(n) {
        Some(x) if x <= elems.max() => x,
        _ => return u32::MAX,
    };
    elems.grow(len, item);
    sz
}

#[derive(Debug, Default)]
struct Component<T> {
    ext: Vec<Ptr>,
    int: T,
}

impl<T> Component<T> {
    fn ptr(&self, inst_id: usize, x: u32) -> Ptr {
        match x.checked_sub(self.ext.len() as u32) {
            None => self.ext[x as usize],
            Some(x) => Ptr::new(Side::Wasm(inst_id), x),
        }
    }
}

macro_rules! impl_val_unwrap {
    ($n:ident, $T:ident, $t:ident) => {
        impl Val {
            pub fn $n(self) -> $t {
                match self {
                    Val::$T(x) => x,
                    _ => unreachable!(),
                }
            }
        }
    };
}
impl_val_unwrap!(unwrap_i32, I32, u32);
impl_val_unwrap!(unwrap_i64, I64, u64);
#[cfg(feature = "float-types")]
impl_val_unwrap!(unwrap_f32, F32, u32);
#[cfg(feature = "float-types")]
impl_val_unwrap!(unwrap_f64, F64, u64);
impl_val_unwrap!(unwrap_ref, Ref, Ptr);

impl ValType {
    fn default(self) -> Val {
        match self {
            ValType::I32 => Val::I32(0),
            ValType::I64 => Val::I64(0),
            ValType::F32 => support_if!("float-types"[], Val::F32(0), unreachable!()),
            ValType::F64 => support_if!("float-types"[], Val::F64(0), unreachable!()),
            ValType::V128 => support_if!("vector-types"[], Val::V128(0), unreachable!()),
            ValType::FuncRef => Val::Null(RefType::FuncRef),
            ValType::ExternRef => Val::Null(RefType::ExternRef),
        }
    }

    fn contains(self, value: Val) -> bool {
        match (self, value) {
            (ValType::I32, Val::I32(_))
            | (ValType::I64, Val::I64(_))
            | (ValType::FuncRef, Val::Null(RefType::FuncRef) | Val::Ref(_))
            | (ValType::ExternRef, Val::Null(RefType::ExternRef) | Val::RefExtern(_)) => true,
            #[cfg(feature = "float-types")]
            (ValType::F32, Val::F32(_)) | (ValType::F64, Val::F64(_)) => true,
            #[cfg(feature = "vector-types")]
            (ValType::V128, Val::V128(_)) => true,
            _ => false,
        }
    }
}

fn append_locals(parser: &mut Parser, locals: &mut Vec<Val>) {
    for _ in 0 .. parser.parse_vec().into_ok() {
        let len = parser.parse_u32().into_ok() as usize;
        let val = parser.parse_valtype().into_ok().default();
        locals.extend(core::iter::repeat(val).take(len));
    }
}

fn check_types(types: &[ValType], values: &[Val]) -> Result<(), Error> {
    check(types.len() == values.len())?;
    check(types.iter().zip(values.iter()).all(|(t, x)| t.contains(*x)))
}

fn memory_too_small(x: usize, n: usize, mem: &Memory) {
    #[cfg(not(feature = "debug"))]
    let _ = (x, n, mem);
    #[cfg(feature = "debug")]
    eprintln!("Memory too small: {x} + {n} > {}", mem.len());
}<|MERGE_RESOLUTION|>--- conflicted
+++ resolved
@@ -992,15 +992,11 @@
     }
 
     fn values(&mut self) -> &mut Vec<Val> {
-<<<<<<< HEAD
         &mut self.values
     }
 
     fn last_frame_values_cnt(&mut self) -> usize {
         self.frame().labels.iter().map(|label| label.values_cnt).sum()
-=======
-        &mut self.frame().values
->>>>>>> bea2ebf4
     }
 
     fn peek_value(&mut self) -> Val {
@@ -1082,7 +1078,6 @@
         let frame = self.frame();
         let label = frame.labels.pop().unwrap();
         if frame.labels.is_empty() {
-<<<<<<< HEAD
             let values = self.only_pop_values(values_cnt);
             let frame = self.frames.pop().unwrap();
             debug_assert_eq!(values.len(), label.values_cnt);
@@ -1092,17 +1087,6 @@
             }
             unsafe { self.parser.restore(frame.ret) };
             self.values().extend(values);
-=======
-            let mut frame = self.frames.pop().unwrap();
-            frame.values.drain(0 .. frame.locals_cnt);
-            debug_assert_eq!(frame.values.len(), label.values_cnt);
-            debug_assert_eq!(frame.values.len(), frame.arity);
-            if self.frames.is_empty() {
-                return ThreadResult::Done(frame.values);
-            }
-            unsafe { self.parser.restore(frame.ret) };
-            self.values().extend(frame.values);
->>>>>>> bea2ebf4
         }
         self.label().values_cnt += label.values_cnt;
         ThreadResult::Continue(self)
@@ -1447,23 +1431,14 @@
     inst_id: usize,
     arity: usize,
     ret: &'m [u8],
+    locals: Vec<Val>,
     labels: Vec<Label<'m>>,
-<<<<<<< HEAD
-=======
-    values: Vec<Val>, // Locals and label values.
-    locals_cnt: usize,
->>>>>>> bea2ebf4
 }
 
 impl<'m> Frame<'m> {
     fn new(inst_id: usize, arity: usize, ret: &'m [u8], locals: Vec<Val>) -> Self {
         let label = Label { arity, kind: LabelKind::Block, values_cnt: 0 };
-<<<<<<< HEAD
         Frame { inst_id, arity, ret, locals, labels: vec![label] }
-=======
-        let locals_cnt = locals.len();
-        Frame { inst_id, arity, ret, labels: vec![label], values: locals, locals_cnt }
->>>>>>> bea2ebf4
     }
 }
 
