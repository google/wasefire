// Copyright 2022 Google LLC
//
// Licensed under the Apache License, Version 2.0 (the "License");
// you may not use this file except in compliance with the License.
// You may obtain a copy of the License at
//
//     http://www.apache.org/licenses/LICENSE-2.0
//
// Unless required by applicable law or agreed to in writing, software
// distributed under the License is distributed on an "AS IS" BASIS,
// WITHOUT WARRANTIES OR CONDITIONS OF ANY KIND, either express or implied.
// See the License for the specific language governing permissions and
// limitations under the License.

use alloc::collections::BTreeSet;
use alloc::vec;
use alloc::vec::Vec;
use core::cmp::Ordering;

use crate::error::*;
use crate::syntax::*;
use crate::toctou::*;
use crate::*;

/// Checks whether a WASM module in binary format is valid.
pub fn validate(binary: &[u8]) -> Result<(), Error> {
    Context::default().check_module(&mut Parser::new(binary))
}

type Parser<'m> = parser::Parser<'m, Check>;
type CheckResult = MResult<(), Check>;

#[derive(Default)]
struct Context<'m> {
    types: Vec<FuncType<'m>>,
    funcs: Vec<TypeIdx>,
    tables: Vec<TableType>,
    mems: Vec<MemType>,
    globals: Vec<GlobalType>,
    elems: Vec<RefType>,
    datas: Option<usize>,
}

impl<'m> Context<'m> {
    fn check_module(&mut self, parser: &mut Parser<'m>) -> CheckResult {
        check(parser.parse_bytes(8)? == b"\0asm\x01\0\0\0")?;
        if let Some(mut parser) = self.check_section(parser, SectionId::Type)? {
            let n = parser.parse_vec()?;
            self.types.reserve(n);
            for _ in 0 .. n {
                self.types.push(parser.parse_functype()?);
            }
            check(parser.is_empty())?;
        }
        if let Some(mut parser) = self.check_section(parser, SectionId::Import)? {
            for _ in 0 .. parser.parse_vec()? {
                self.add_import(&mut parser)?;
            }
            check(parser.is_empty())?;
        }
        let imported_funcs = self.funcs.len();
        if let Some(mut parser) = self.check_section(parser, SectionId::Function)? {
            for _ in 0 .. parser.parse_vec()? {
                self.add_functype(parser.parse_typeidx()?)?;
            }
            check(parser.is_empty())?;
        }
        let mut refs = vec![false; self.funcs.len()];
        if let Some(mut parser) = self.check_section(parser, SectionId::Table)? {
            for _ in 0 .. parser.parse_vec()? {
                self.add_tabletype(parser.parse_tabletype()?)?;
            }
            check(parser.is_empty())?;
        }
        if let Some(mut parser) = self.check_section(parser, SectionId::Memory)? {
            for _ in 0 .. parser.parse_vec()? {
                self.add_memtype(parser.parse_memtype()?)?;
            }
            check(parser.is_empty())?;
        }
        check(self.mems.len() <= 1)?;
        let globals_len = self.globals.len();
        if let Some(mut parser) = self.check_section(parser, SectionId::Global)? {
            for _ in 0 .. parser.parse_vec()? {
                self.add_globaltype(parser.parse_globaltype()?)?;
                Expr::check_const(
                    self,
                    &mut parser,
                    &mut refs,
                    globals_len,
                    self.globals.last().unwrap().value.into(),
                )?;
            }
            check(parser.is_empty())?;
        }
        if let Some(mut parser) = self.check_section(parser, SectionId::Export)? {
            let mut names = BTreeSet::new();
            for _ in 0 .. parser.parse_vec()? {
                let name = parser.parse_name()?;
                check(names.insert(name))?;
                let desc = parser.parse_exportdesc()?;
                self.check_exportdesc(&desc)?;
                if let ExportDesc::Func(x) = desc {
                    refs[x as usize] = true;
                }
            }
            check(parser.is_empty())?;
        }
        if let Some(mut parser) = self.check_section(parser, SectionId::Start)? {
            let x = parser.parse_funcidx()?;
            let t = self.functype(x)?;
            check(t.params.is_empty() && t.results.is_empty())?;
            check(parser.is_empty())?;
        }
        if let Some(mut parser) = self.check_section(parser, SectionId::Element)? {
            for _ in 0 .. parser.parse_vec()? {
                parser.parse_elem(&mut ParseElem::new(self, &mut refs, globals_len))?;
            }
            check(parser.is_empty())?;
        }
        if let Some(mut parser) = self.check_section(parser, SectionId::DataCount)? {
            self.datas = Some(parser.parse_u32()? as usize);
            check(parser.is_empty())?;
        }
        if let Some(mut parser) = self.check_section(parser, SectionId::Code)? {
            check(self.funcs.len() == imported_funcs + parser.parse_vec()?)?;
            for x in imported_funcs .. self.funcs.len() {
                let size = parser.parse_u32()? as usize;
                let mut parser = parser.split_at(size)?;
                let t = self.functype(x as FuncIdx).unwrap();
                let mut locals = t.params.to_vec();
                parser.parse_locals(&mut locals)?;
                Expr::check_body(self, &mut parser, &refs, locals, t.results)?;
                check(parser.is_empty())?;
            }
            check(parser.is_empty())?;
        } else {
            check(self.funcs.len() == imported_funcs)?;
        }
        if let Some(mut parser) = self.check_section(parser, SectionId::Data)? {
            let n = parser.parse_vec()?;
            check(self.datas.map_or(true, |m| m == n))?;
            for _ in 0 .. n {
                parser.parse_data(&mut ParseData::new(self, &mut refs, globals_len))?;
            }
            check(parser.is_empty())?;
        }
        self.check_section(parser, SectionId::Custom)?;
        check(parser.is_empty())
    }

    fn check_section(
        &mut self, parser: &mut Parser<'m>, expected_id: SectionId,
    ) -> Result<Option<Parser<'m>>, Error> {
        let (actual_id, next_parser) = loop {
            if parser.is_empty() {
                return Ok(None);
            }
            let mut next_parser = parser.clone();
            let id = next_parser.parse_section_id()?;
            if id != SectionId::Custom {
                break (id, next_parser);
            }
            *parser = next_parser;
            let mut section = parser.split_section()?;
            section.parse_name()?;
            // We ignore the remaining bytes.
        };
        match expected_id.order().cmp(&actual_id.order()) {
            Ordering::Less => Ok(None),
            Ordering::Equal => {
                *parser = next_parser;
                Ok(Some(parser.split_section()?))
            }
            Ordering::Greater => Err(invalid()),
        }
    }

    fn add_import(&mut self, parser: &mut Parser) -> CheckResult {
        parser.parse_name()?;
        parser.parse_name()?;
        match parser.parse_importdesc()? {
            ImportDesc::Func(x) => self.add_functype(x),
            ImportDesc::Table(t) => self.add_tabletype(t),
            ImportDesc::Mem(m) => self.add_memtype(m),
            ImportDesc::Global(g) => self.add_globaltype(g),
        }
    }

    fn add_functype(&mut self, x: TypeIdx) -> CheckResult {
        check((x as usize) < self.types.len())?;
        self.funcs.push(x);
        Ok(())
    }

    fn add_tabletype(&mut self, t: TableType) -> CheckResult {
        check(t.limits.valid(TABLE_MAX))?;
        self.tables.push(t);
        Ok(())
    }

    fn add_memtype(&mut self, m: MemType) -> CheckResult {
        check(m.valid(MEM_MAX))?;
        self.mems.push(m);
        Ok(())
    }

    fn add_globaltype(&mut self, g: GlobalType) -> CheckResult {
        self.globals.push(g);
        Ok(())
    }

    fn check_exportdesc(&self, desc: &ExportDesc) -> CheckResult {
        let (&x, n) = match desc {
            ExportDesc::Func(x) => (x, self.funcs.len()),
            ExportDesc::Table(x) => (x, self.tables.len()),
            ExportDesc::Mem(x) => (x, self.mems.len()),
            ExportDesc::Global(x) => (x, self.globals.len()),
        };
        check((x as usize) < n)
    }

    fn type_(&self, x: TypeIdx) -> Result<FuncType<'m>, Error> {
        self.types.get(x as usize).cloned().ok_or_else(invalid)
    }

    fn functype(&self, x: FuncIdx) -> Result<FuncType<'m>, Error> {
        self.type_(*self.funcs.get(x as usize).ok_or_else(invalid)?)
    }

    fn table(&self, x: TableIdx) -> Result<&TableType, Error> {
        self.tables.get(x as usize).ok_or_else(invalid)
    }

    fn mem(&self, x: MemIdx) -> Result<&MemType, Error> {
        self.mems.get(x as usize).ok_or_else(invalid)
    }

    fn global(&self, x: GlobalIdx) -> Result<&GlobalType, Error> {
        self.globals.get(x as usize).ok_or_else(invalid)
    }

    fn elem(&self, x: ElemIdx) -> Result<RefType, Error> {
        self.elems.get(x as usize).cloned().ok_or_else(invalid)
    }

    fn data(&self, x: DataIdx) -> CheckResult {
        check(self.datas.map_or(false, |n| (x as usize) < n))
    }
}

struct ParseElem<'a, 'm> {
    context: &'a mut Context<'m>,
    refs: &'a mut [bool],
    num_global_imports: usize,
    table_type: OpdType,
    elem_type: RefType,
}

impl<'a, 'm> ParseElem<'a, 'm> {
    fn new(context: &'a mut Context<'m>, refs: &'a mut [bool], num_global_imports: usize) -> Self {
        Self {
            context,
            num_global_imports,
            refs,
            table_type: OpdType::Bottom,
            elem_type: RefType::FuncRef,
        }
    }
}

impl<'a, 'm> parser::ParseElem<'m, Check> for ParseElem<'a, 'm> {
    fn mode(&mut self, mode: parser::ElemMode<'_, 'm, Check>) -> MResult<(), Check> {
        if let parser::ElemMode::Active { table, offset } = mode {
            Expr::check_const(
                self.context,
                offset,
                self.refs,
                self.num_global_imports,
                ValType::I32.into(),
            )?;
            self.table_type = self.context.table(table)?.item.into();
        }
        Ok(())
    }

    fn type_(&mut self, type_: RefType) -> MResult<(), Check> {
        self.elem_type = type_;
        check(self.table_type.matches(type_.into()))?;
        self.context.elems.push(type_);
        Ok(())
    }

    fn init_funcidx(&mut self, x: FuncIdx) -> MResult<(), Check> {
        check((x as usize) < self.context.funcs.len())?;
        self.refs[x as usize] = true;
        Ok(())
    }

    fn init_expr(&mut self, parser: &mut parser::Parser<'m, Check>) -> MResult<(), Check> {
        Expr::check_const(
            self.context,
            parser,
            self.refs,
            self.num_global_imports,
            ValType::from(self.elem_type).into(),
        )
    }
}

struct ParseData<'a, 'm> {
    context: &'a mut Context<'m>,
    refs: &'a mut [bool],
    num_global_imports: usize,
}

impl<'a, 'm> ParseData<'a, 'm> {
    fn new(context: &'a mut Context<'m>, refs: &'a mut [bool], num_global_imports: usize) -> Self {
        Self { context, refs, num_global_imports }
    }
}

impl<'a, 'm> parser::ParseData<'m, Check> for ParseData<'a, 'm> {
    fn mode(&mut self, mode: parser::DataMode<'_, 'm, Check>) -> MResult<(), Check> {
        if let parser::DataMode::Active { memory, offset } = mode {
            self.context.mem(memory)?;
            Expr::check_const(
                self.context,
                offset,
                self.refs,
                self.num_global_imports,
                ValType::I32.into(),
            )?;
        }
        Ok(())
    }
}

#[derive(Debug, Copy, Clone, PartialEq, Eq)]
#[repr(u8)]
enum OpdType {
    Bottom = 0x80,
    I32 = 0x7f,
    I64 = 0x7e,
    F32 = 0x7d,
    F64 = 0x7c,
    V128 = 0x7b,
    FuncRef = 0x70,
    ExternRef = 0x6f,
}

macro_rules! impl_type_conv {
    ($from:ident => $to:ident [$($val:ident)*]) => {
        impl From<$from> for $to {
            fn from(x: $from) -> $to {
                match x {
                    $($from::$val => $to::$val),*
                }
            }
        }
    };
}
impl_type_conv!(NumType => ValType [I32 I64 F32 F64]);
impl_type_conv!(RefType => ValType [FuncRef ExternRef]);
impl_type_conv!(NumType => OpdType [I32 I64 F32 F64]);
impl_type_conv!(RefType => OpdType [FuncRef ExternRef]);
impl_type_conv!(ValType => OpdType [I32 I64 F32 F64 V128 FuncRef ExternRef]);

impl OpdType {
    fn matches(self, other: ValType) -> bool {
        self == OpdType::Bottom || self == other.into()
    }

    fn unify(self, other: OpdType) -> Result<OpdType, Error> {
        match (self, other) {
            (OpdType::Bottom, x) | (x, OpdType::Bottom) => Ok(x),
            (x, y) if x == y => Ok(x),
            _ => Err(invalid()),
        }
    }

    fn is_num(self) -> bool {
        matches!(self, OpdType::Bottom | OpdType::I32 | OpdType::I64 | OpdType::F32 | OpdType::F64)
    }

    fn is_vec(self) -> bool {
        matches!(self, OpdType::Bottom | OpdType::V128)
    }

    fn is_ref(self) -> bool {
        matches!(self, OpdType::Bottom | OpdType::FuncRef | OpdType::ExternRef)
    }
}

struct Expr<'a, 'm> {
    context: &'a Context<'m>,
    parser: &'a mut Parser<'m>,
    globals_len: usize,
    /// Whether the expression is const and the function references.
    is_const: Result<&'a mut [bool], &'a [bool]>,
    is_body: bool,
    locals: Vec<ValType>,
    labels: Vec<Label<'m>>,
}

#[derive(Debug, Default)]
struct Label<'m> {
    type_: FuncType<'m>,
    /// Whether an `else` is possible before `end`.
    kind: LabelKind,
    /// Whether the bottom of the stack is polymorphic.
    polymorphic: bool,
    stack: Vec<OpdType>,
}

#[derive(Debug, Default, Copy, Clone, PartialEq, Eq)]
enum LabelKind {
    #[default]
    Block,
    Loop,
    If,
}

impl<'a, 'm> Expr<'a, 'm> {
    fn new(
        context: &'a Context<'m>, parser: &'a mut Parser<'m>,
        is_const: Result<&'a mut [bool], &'a [bool]>,
    ) -> Self {
        Self {
            context,
            parser,
            globals_len: context.globals.len(),
            is_const,
            is_body: false,
            locals: vec![],
            labels: vec![Label::default()],
        }
    }

    fn check_const(
        context: &'a Context<'m>, parser: &'a mut Parser<'m>, refs: &'a mut [bool],
        num_global_imports: usize, expected: ResultType<'m>,
    ) -> CheckResult {
        let mut expr = Expr::new(context, parser, Ok(refs));
        expr.globals_len = num_global_imports;
        expr.label().type_.results = expected;
        expr.check()
    }

    fn check_body(
        context: &'a Context<'m>, parser: &'a mut Parser<'m>, refs: &'a [bool],
        locals: Vec<ValType>, results: ResultType<'m>,
    ) -> CheckResult {
        let mut expr = Expr::new(context, parser, Err(refs));
        expr.is_body = true;
        expr.locals = locals;
        expr.label().type_.results = results;
        expr.check()
    }

    fn check(mut self) -> CheckResult {
        while !self.labels.is_empty() {
            self.instr()?;
        }
        Ok(())
    }

    fn instr(&mut self) -> CheckResult {
        use Instr::*;
        let instr = self.parser.parse_instr()?;
        if matches!(instr, End) {
            return self.end_label();
        }
        if self.is_const.is_ok() {
            match instr {
                GlobalGet(x) => {
                    let x = x as usize;
                    let n = self.globals_len;
                    check(x < n && self.context.globals[x].mutable == Mut::Const)?;
                }
                I32Const(_) => (),
                I64Const(_) => (),
                #[cfg(feature = "float-types")]
                F32Const(_) => (),
                #[cfg(feature = "float-types")]
                F64Const(_) => (),
                RefNull(_) => (),
                RefFunc(_) => (),
                _ => return Err(invalid()),
            }
        }
        match instr {
            Unreachable => self.stack_polymorphic(),
            Nop => (),
            Block(b) => self.push_label(self.blocktype(&b)?, LabelKind::Block)?,
            Loop(b) => self.push_label(self.blocktype(&b)?, LabelKind::Loop)?,
            If(b) => {
                self.pop_check(ValType::I32)?;
                self.push_label(self.blocktype(&b)?, LabelKind::If)?;
            }
            Else => {
                let label = self.label();
                check(core::mem::replace(&mut label.kind, LabelKind::Block) == LabelKind::If)?;
                let FuncType { params, results } = label.type_;
                self.pops(results)?;
                check(self.stack().is_empty())?;
                self.label().polymorphic = false;
                self.pushs(params);
            }
            End => unreachable!(),
            Br(l) => {
                self.pops(self.br_label(l)?)?;
                self.stack_polymorphic();
            }
            BrIf(l) => {
                self.pop_check(ValType::I32)?;
                self.swaps(self.br_label(l)?)?;
            }
            BrTable(ls, ln) => {
                self.pop_check(ValType::I32)?;
                let tn = self.br_label(ln)?;
                self.peeks(tn)?;
                for l in ls {
                    let t = self.br_label(l)?;
                    check(tn.len() == t.len())?;
                    self.peeks(t)?;
                }
                self.stack_polymorphic();
            }
            Return => {
                check(self.is_body)?;
                self.pops(self.labels[0].type_.results)?;
                self.stack_polymorphic();
            }
            Call(x) => self.call(self.context.functype(x)?)?,
            CallIndirect(x, y) => {
                check(self.context.table(x)?.item == RefType::FuncRef)?;
                self.pop_check(ValType::I32)?;
                self.call(self.context.type_(y)?)?;
            }
            Drop => drop(self.pop()?),
            Select(None) => {
                self.pop_check(ValType::I32)?;
                let t = self.pop()?.unify(self.pop()?)?;
                check(t.is_num() || t.is_vec())?;
                self.push(t);
            }
            Select(Some(t)) => {
                check(t.len() == 1)?;
                self.pops([t[0], t[0], ValType::I32][..].into())?;
                self.pushs(t[0].into());
            }
            LocalGet(x) => self.push(self.local(x)?.into()),
            LocalSet(x) => self.pop_check(self.local(x)?)?,
            LocalTee(x) => self.swap(self.local(x)?)?,
            GlobalGet(x) => self.push(self.context.global(x)?.value.into()),
            GlobalSet(x) => {
                let g = self.context.global(x)?;
                check(g.mutable == Mut::Var)?;
                self.pop_check(g.value)?;
            }
            TableGet(x) => {
                self.pop_check(ValType::I32)?;
                self.push(self.context.table(x)?.item.into());
            }
            TableSet(x) => {
                self.pops([ValType::I32, self.context.table(x)?.item.into()][..].into())?;
            }
            ILoad(n, m) => self.load(false, NumType::i(n), n.into(), m)?,
            #[cfg(feature = "float-types")]
            FLoad(n, m) => self.load(false, NumType::f(n), n.into(), m)?,
            ILoad_(b, _, m) => self.load(false, NumType::i(b.into()), b.into(), m)?,
            IStore(n, m) => self.store(false, NumType::i(n), n.into(), m)?,
            #[cfg(feature = "float-types")]
            FStore(n, m) => self.store(false, NumType::f(n), n.into(), m)?,
            IStore_(b, m) => self.store(false, NumType::i(b.into()), b.into(), m)?,
            MemorySize => {
                check(!self.context.mems.is_empty())?;
                self.push(OpdType::I32);
            }
            MemoryGrow => {
                check(!self.context.mems.is_empty())?;
                self.swap(ValType::I32)?;
            }
            I32Const(_) => self.push(OpdType::I32),
            I64Const(_) => self.push(OpdType::I64),
            #[cfg(feature = "float-types")]
            F32Const(_) => self.push(OpdType::F32),
            #[cfg(feature = "float-types")]
            F64Const(_) => self.push(OpdType::F64),
            ITestOp(n, _) => self.testop(NumType::i(n))?,
            IRelOp(n, _) => self.relop(NumType::i(n))?,
            #[cfg(feature = "float-types")]
            FRelOp(n, _) => self.relop(NumType::f(n))?,
            IUnOp(n, _) => self.unop(NumType::i(n))?,
            #[cfg(feature = "float-types")]
            FUnOp(n, _) => self.unop(NumType::f(n))?,
            IBinOp(n, _) => self.binop(NumType::i(n))?,
            #[cfg(feature = "float-types")]
            FBinOp(n, _) => self.binop(NumType::f(n))?,
            CvtOp(op) => self.cvtop(op.dst(), op.src())?,
            IExtend(b) => self.unop(NumType::i(b.into()))?,
            RefNull(t) => self.push(t.into()),
            RefIsNull => {
                check(self.pop()?.is_ref())?;
                self.push(OpdType::I32);
            }
            RefFunc(x) => {
                check((x as usize) < self.context.funcs.len())?;
                match &mut self.is_const {
                    Ok(refs) => refs[x as usize] = true,
                    Err(refs) => check(refs[x as usize])?,
                }
                self.push(OpdType::FuncRef);
            }
            MemoryInit(x) => {
                check(!self.context.mems.is_empty())?;
                self.context.data(x)?;
                self.pops([ValType::I32; 3][..].into())?;
            }
            DataDrop(x) => self.context.data(x)?,
            MemoryCopy | MemoryFill => {
                check(!self.context.mems.is_empty())?;
                self.pops([ValType::I32; 3][..].into())?;
            }
            TableInit(x, y) => {
                check(self.context.table(x)?.item == self.context.elem(y)?)?;
                self.pops([ValType::I32; 3][..].into())?;
            }
            ElemDrop(x) => drop(self.context.elem(x)?),
            TableCopy(x, y) => {
                check(self.context.table(x)?.item == self.context.table(y)?.item)?;
                self.pops([ValType::I32; 3][..].into())?;
            }
            TableGrow(x) => {
                let t = self.context.table(x)?.item;
                self.pops([t.into(), ValType::I32][..].into())?;
                self.push(OpdType::I32);
            }
            TableSize(x) => {
                self.context.table(x)?;
                self.push(OpdType::I32);
            }
            TableFill(x) => {
                let t = self.context.table(x)?.item;
                self.pops([ValType::I32, t.into(), ValType::I32][..].into())?;
            }
            #[cfg(feature = "threads")]
            AtomicNotify(m) => {
                check(m.align == 2)?;
                check(!self.context.mems.is_empty())?;
                self.pops([ValType::I32, ValType::I32][..].into())?;
                self.push(OpdType::I32);
            }
            #[cfg(feature = "threads")]
            AtomicWait(n, m) => {
                self.check_aligned(m, n.into())?;
                check(!self.context.mems.is_empty())?;
                self.pops([ValType::I32, NumType::i(n).into(), ValType::I64][..].into())?;
                self.push(OpdType::I32);
            }
            #[cfg(feature = "threads")]
            AtomicFence => (),
            #[cfg(feature = "threads")]
            AtomicLoad(n, m) => {
                self.check_aligned(m, n.into())?;
                self.load(NumType::i(n), n.into(), m)?
            }
            #[cfg(feature = "threads")]
            AtomicLoad_(b, m) => {
                self.check_aligned(m, b.into())?;
                self.load(NumType::i(b.into()), b.into(), m)?;
            }
            #[cfg(feature = "threads")]
            AtomicStore(n, m) => {
                self.check_aligned(m, n.into())?;
                self.store(NumType::i(n), n.into(), m)?;
            }
            #[cfg(feature = "threads")]
            AtomicStore_(b, m) => {
                self.check_aligned(m, b.into())?;
                self.store(NumType::i(b.into()), b.into(), m)?;
            }
            #[cfg(feature = "threads")]
            AtomicOp(n, syntax::AtomicOp::Cmpxchg, m) => {
                self.check_aligned(m, n.into())?;
                check(!self.context.mems.is_empty())?;
                let num = NumType::i(n);
                self.pops([ValType::I32, num.into(), num.into()][..].into())?;
                self.push(num.into());
            }
            #[cfg(feature = "threads")]
            AtomicOp_(b, syntax::AtomicOp::Cmpxchg, m) => {
                self.check_aligned(m, b.into())?;
                check(!self.context.mems.is_empty())?;
                let num = NumType::i(b.into());
                self.pops([ValType::I32, num.into(), num.into()][..].into())?;
                self.push(num.into())
            }
            #[cfg(feature = "threads")]
            AtomicOp(n, _, m) => {
                self.check_aligned(m, n.into())?;
                check(!self.context.mems.is_empty())?;
                let num = NumType::i(n);
                self.pops([ValType::I32, num.into()][..].into())?;
                self.push(num.into());
            }
            #[cfg(feature = "threads")]
            AtomicOp_(b, _, m) => {
                self.check_aligned(m, b.into())?;
                check(!self.context.mems.is_empty())?;
                let num = NumType::i(b.into());
                self.pops([ValType::I32, num.into()][..].into())?;
                self.push(num.into())
            }
        }
        Ok(())
    }

    fn blocktype(&self, b: &BlockType) -> Result<FuncType<'m>, Error> {
        Ok(match *b {
            BlockType::None => FuncType { params: ().into(), results: ().into() },
            BlockType::Type(t) => FuncType { params: ().into(), results: t.into() },
            BlockType::Index(x) => self.context.type_(x)?,
        })
    }

    fn local(&self, x: LocalIdx) -> Result<ValType, Error> {
        self.locals.get(x as usize).cloned().ok_or_else(invalid)
    }

    fn label(&mut self) -> &mut Label<'m> {
        self.labels.last_mut().unwrap()
    }

    fn stack(&mut self) -> &mut Vec<OpdType> {
        &mut self.label().stack
    }

    fn push(&mut self, t: OpdType) {
        self.stack().push(t);
    }

    fn pushs(&mut self, values: ResultType) {
        self.stack().extend(values.iter().cloned().map(OpdType::from));
    }

    fn pop(&mut self) -> Result<OpdType, Error> {
        let label = self.label();
        Ok(match label.stack.pop() {
            Some(x) => x,
            None => {
                check(label.polymorphic)?;
                OpdType::Bottom
            }
        })
    }

    fn pop_check(&mut self, expected: ValType) -> CheckResult {
        check(self.pop()?.matches(expected))
    }

    fn pops(&mut self, expected: ResultType) -> CheckResult {
        for &y in expected.iter().rev() {
            check(self.pop()?.matches(y))?;
        }
        Ok(())
    }

    fn swap(&mut self, t: ValType) -> CheckResult {
        self.pop_check(t)?;
        self.push(t.into());
        Ok(())
    }

    fn for_each(
        &mut self, expected: ResultType, mut f: impl FnMut(&mut OpdType, ValType) -> CheckResult,
    ) -> CheckResult {
        let label = self.label();
        if label.stack.len() < expected.len() {
            check(label.polymorphic)?;
            let k = expected.len() - label.stack.len();
            label.stack.resize(expected.len(), OpdType::Bottom);
            label.stack.rotate_right(k);
        }
        let n = label.stack.len() - expected.len();
        for (x, &y) in label.stack[n ..].iter_mut().zip(expected.iter()) {
            f(x, y)?;
        }
        Ok(())
    }

    fn swaps(&mut self, expected: ResultType) -> CheckResult {
        #[allow(clippy::unit_arg)]
        self.for_each(expected, |x, y| Ok(*x = x.unify(y.into())?))
    }

    fn peeks(&mut self, expected: ResultType) -> CheckResult {
        self.for_each(expected, |x, y| check(x.matches(y)))
    }

    fn push_label(&mut self, type_: FuncType<'m>, kind: LabelKind) -> CheckResult {
        self.pops(type_.params)?;
        let stack = type_.params.iter().cloned().map(OpdType::from).collect();
        let label = Label { type_, kind, polymorphic: false, stack };
        self.labels.push(label);
        Ok(())
    }

    fn end_label(&mut self) -> CheckResult {
        let label = self.label();
        if label.kind == LabelKind::If {
            check(label.type_.params == label.type_.results)?;
        }
        let results = label.type_.results;
        self.pops(results)?;
        check(self.labels.pop().unwrap().stack.is_empty())?;
        if !self.labels.is_empty() {
            self.pushs(results);
        }
        Ok(())
    }

    fn br_label(&self, l: LabelIdx) -> Result<ResultType<'m>, Error> {
        let l = l as usize;
        let n = self.labels.len();
        check(l < n)?;
        let label = &self.labels[n - l - 1];
        Ok(match label.kind {
            LabelKind::Block | LabelKind::If => label.type_.results,
            LabelKind::Loop => label.type_.params,
        })
    }

    fn call(&mut self, t: FuncType) -> CheckResult {
        self.pops(t.params)?;
        self.pushs(t.results);
        Ok(())
    }

    fn stack_polymorphic(&mut self) {
        let label = self.label();
        label.stack.clear();
        label.polymorphic = true;
    }

    fn load(&mut self, aligned: bool, t: NumType, n: usize, m: MemArg) -> CheckResult {
        self.check_mem(aligned, n, m)?;
        self.pop_check(ValType::I32)?;
        self.push(t.into());
        Ok(())
    }

    fn store(&mut self, aligned: bool, t: NumType, n: usize, m: MemArg) -> CheckResult {
        self.check_mem(aligned, n, m)?;
        self.pop_check(t.into())?;
        self.pop_check(ValType::I32)?;
        Ok(())
    }

    fn testop(&mut self, t: NumType) -> CheckResult {
        self.pop_check(t.into())?;
        self.push(OpdType::I32);
        Ok(())
    }

    fn relop(&mut self, t: NumType) -> CheckResult {
        self.pops([t.into(); 2][..].into())?;
        self.push(OpdType::I32);
        Ok(())
    }

    fn unop(&mut self, t: NumType) -> CheckResult {
        self.swap(ValType::from(t))
    }

    fn binop(&mut self, t: NumType) -> CheckResult {
        self.pop_check(t.into())?;
        self.swap(ValType::from(t))
    }

    fn cvtop(&mut self, dst: NumType, src: NumType) -> CheckResult {
        self.pop_check(src.into())?;
        self.push(dst.into());
        Ok(())
    }
<<<<<<< HEAD
    #[cfg(feature = "threads")]
    fn check_aligned(&mut self, m: MemArg, n: usize) -> CheckResult {
        check(1 << m.align == n / 8)?;
        Ok(())
=======

    fn check_mem(&self, aligned: bool, n: usize, m: MemArg) -> CheckResult {
        check(!self.context.mems.is_empty())?;
        match (aligned, 1usize.checked_shl(m.align), n / 8) {
            (false, Some(m), n) if m <= n => Ok(()),
            (true, Some(m), n) if m == n => Ok(()),
            _ => Err(invalid()),
        }
>>>>>>> 4505007b
    }
}<|MERGE_RESOLUTION|>--- conflicted
+++ resolved
@@ -647,68 +647,51 @@
             }
             #[cfg(feature = "threads")]
             AtomicNotify(m) => {
+                check(!self.context.mems.is_empty())?;
                 check(m.align == 2)?;
-                check(!self.context.mems.is_empty())?;
                 self.pops([ValType::I32, ValType::I32][..].into())?;
                 self.push(OpdType::I32);
             }
             #[cfg(feature = "threads")]
             AtomicWait(n, m) => {
-                self.check_aligned(m, n.into())?;
-                check(!self.context.mems.is_empty())?;
+                self.check_mem(true, n.into(), m)?;
                 self.pops([ValType::I32, NumType::i(n).into(), ValType::I64][..].into())?;
                 self.push(OpdType::I32);
             }
             #[cfg(feature = "threads")]
             AtomicFence => (),
             #[cfg(feature = "threads")]
-            AtomicLoad(n, m) => {
-                self.check_aligned(m, n.into())?;
-                self.load(NumType::i(n), n.into(), m)?
-            }
-            #[cfg(feature = "threads")]
-            AtomicLoad_(b, m) => {
-                self.check_aligned(m, b.into())?;
-                self.load(NumType::i(b.into()), b.into(), m)?;
-            }
-            #[cfg(feature = "threads")]
-            AtomicStore(n, m) => {
-                self.check_aligned(m, n.into())?;
-                self.store(NumType::i(n), n.into(), m)?;
-            }
-            #[cfg(feature = "threads")]
-            AtomicStore_(b, m) => {
-                self.check_aligned(m, b.into())?;
-                self.store(NumType::i(b.into()), b.into(), m)?;
-            }
+            AtomicLoad(n, m) => self.load(true, NumType::i(n), n.into(), m)?,
+            #[cfg(feature = "threads")]
+            AtomicLoad_(b, m) => self.load(true, NumType::i(b.into()), b.into(), m)?,
+            #[cfg(feature = "threads")]
+            AtomicStore(n, m) => self.store(true, NumType::i(n), n.into(), m)?,
+            #[cfg(feature = "threads")]
+            AtomicStore_(b, m) => self.store(true, NumType::i(b.into()), b.into(), m)?,
             #[cfg(feature = "threads")]
             AtomicOp(n, syntax::AtomicOp::Cmpxchg, m) => {
-                self.check_aligned(m, n.into())?;
-                check(!self.context.mems.is_empty())?;
+                self.check_mem(true, n.into(), m)?;
                 let num = NumType::i(n);
                 self.pops([ValType::I32, num.into(), num.into()][..].into())?;
                 self.push(num.into());
             }
             #[cfg(feature = "threads")]
             AtomicOp_(b, syntax::AtomicOp::Cmpxchg, m) => {
-                self.check_aligned(m, b.into())?;
-                check(!self.context.mems.is_empty())?;
+                self.check_mem(true, b.into(), m)?;
                 let num = NumType::i(b.into());
                 self.pops([ValType::I32, num.into(), num.into()][..].into())?;
                 self.push(num.into())
             }
             #[cfg(feature = "threads")]
             AtomicOp(n, _, m) => {
-                self.check_aligned(m, n.into())?;
-                check(!self.context.mems.is_empty())?;
+                self.check_mem(true, n.into(), m)?;
                 let num = NumType::i(n);
                 self.pops([ValType::I32, num.into()][..].into())?;
                 self.push(num.into());
             }
             #[cfg(feature = "threads")]
             AtomicOp_(b, _, m) => {
-                self.check_aligned(m, b.into())?;
-                check(!self.context.mems.is_empty())?;
+                self.check_mem(true, b.into(), m)?;
                 let num = NumType::i(b.into());
                 self.pops([ValType::I32, num.into()][..].into())?;
                 self.push(num.into())
@@ -884,12 +867,6 @@
         self.push(dst.into());
         Ok(())
     }
-<<<<<<< HEAD
-    #[cfg(feature = "threads")]
-    fn check_aligned(&mut self, m: MemArg, n: usize) -> CheckResult {
-        check(1 << m.align == n / 8)?;
-        Ok(())
-=======
 
     fn check_mem(&self, aligned: bool, n: usize, m: MemArg) -> CheckResult {
         check(!self.context.mems.is_empty())?;
@@ -898,6 +875,5 @@
             (true, Some(m), n) if m == n => Ok(()),
             _ => Err(invalid()),
         }
->>>>>>> 4505007b
     }
 }