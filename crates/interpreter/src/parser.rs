// Copyright 2022 Google LLC
//
// Licensed under the Apache License, Version 2.0 (the "License");
// you may not use this file except in compliance with the License.
// You may obtain a copy of the License at
//
//     http://www.apache.org/licenses/LICENSE-2.0
//
// Unless required by applicable law or agreed to in writing, software
// distributed under the License is distributed on an "AS IS" BASIS,
// WITHOUT WARRANTIES OR CONDITIONS OF ANY KIND, either express or implied.
// See the License for the specific language governing permissions and
// limitations under the License.

use alloc::vec::Vec;
use core::marker::PhantomData;

#[cfg(feature = "debug")]
use crate::error::*;
use crate::syntax::*;
use crate::toctou::*;

#[derive(Debug, Default, Clone)]
pub struct Parser<'m, M: Mode> {
    data: &'m [u8],
    mode: PhantomData<M>,
}

impl<'m> Parser<'m, Check> {
    pub fn new(data: &'m [u8]) -> Self {
        Self::internal_new(data)
    }
}

impl<'m> Parser<'m, Use> {
    // Safety: The data must have been previously parsed in Check mode.
    pub unsafe fn new(data: &'m [u8]) -> Self {
        Self::internal_new(data)
    }
}

impl<'m, M: Mode> Parser<'m, M> {
    pub fn save(&self) -> &'m [u8] {
        self.data
    }

    // Safety: The data must have been saved in a similar state.
    pub unsafe fn restore(&mut self, data: &'m [u8]) {
        self.data = data;
    }

    pub fn is_empty(&self) -> bool {
        self.data.is_empty()
    }

    pub fn check_len(&self, len: usize) -> MResult<(), M> {
        M::check(|| len <= self.data.len())
    }

    pub fn parse_bytes(&mut self, len: usize) -> MResult<&'m [u8], M> {
        self.check_len(len)?;
        let (result, data) = split_at(self.data, len);
        self.data = data;
        Ok(result)
    }

    pub fn split_at(&mut self, len: usize) -> MResult<Parser<'m, M>, M> {
        Ok(Self::internal_new(self.parse_bytes(len)?))
    }

    pub fn parse_byte(&mut self) -> MResult<u8, M> {
        Ok(get(self.parse_bytes(1)?, 0))
    }

    pub fn parse_leb128(&mut self, signed: bool, bits: u8) -> MResult<u64, M> {
        debug_assert!(bits <= 64);
        let mut val: u64 = 0;
        let mut len = bits;
        loop {
            let mut byte = self.parse_byte()? as u64;
            if byte & 0x80 == 0 {
                if signed && byte & 1 << core::cmp::min(len - 1, 6) != 0 {
                    if let Some(len) = len.checked_sub(7) {
                        val |= ((1 << len) - 1) << (bits - len);
                    } else {
                        M::check(|| (!byte & 0x7f) >> len == 0)?;
                        byte &= (1 << len) - 1;
                    }
                } else {
                    M::check(|| len >= 7 || byte >> len == 0)?;
                }
                val |= byte << (bits - len);
                break;
            }
            val |= (byte & 0x7f) << (bits - len);
            len = M::open(|| len.checked_sub(8))? + 1;
        }
        Ok(val)
    }

    pub fn parse_u32(&mut self) -> MResult<u32, M> {
        Ok(self.parse_leb128(false, 32)? as u32)
    }

    pub fn parse_s32(&mut self) -> MResult<i32, M> {
        Ok(self.parse_leb128(true, 32)? as i32)
    }

    pub fn parse_i32(&mut self) -> MResult<u32, M> {
        Ok(self.parse_s32()? as u32)
    }

    pub fn parse_s64(&mut self) -> MResult<i64, M> {
        Ok(self.parse_leb128(true, 64)? as i64)
    }

    pub fn parse_i64(&mut self) -> MResult<u64, M> {
        Ok(self.parse_s64()? as u64)
    }

    pub fn parse_typeidx(&mut self) -> MResult<TypeIdx, M> {
        self.parse_u32()
    }

    pub fn parse_funcidx(&mut self) -> MResult<TypeIdx, M> {
        self.parse_u32()
    }

    pub fn parse_tableidx(&mut self) -> MResult<TypeIdx, M> {
        self.parse_u32()
    }

    pub fn parse_memidx(&mut self) -> MResult<TypeIdx, M> {
        self.parse_u32()
    }

    pub fn parse_globalidx(&mut self) -> MResult<TypeIdx, M> {
        self.parse_u32()
    }

    pub fn parse_elemidx(&mut self) -> MResult<TypeIdx, M> {
        self.parse_u32()
    }

    pub fn parse_dataidx(&mut self) -> MResult<TypeIdx, M> {
        self.parse_u32()
    }

    pub fn parse_localidx(&mut self) -> MResult<TypeIdx, M> {
        self.parse_u32()
    }

    pub fn parse_labelidx(&mut self) -> MResult<TypeIdx, M> {
        self.parse_u32()
    }

    pub fn parse_section_id(&mut self) -> MResult<SectionId, M> {
        byte_enum::<M, _>(self.parse_byte()?)
    }

    pub fn split_section(&mut self) -> MResult<Parser<'m, M>, M> {
        let n = self.parse_u32()? as usize;
        self.split_at(n)
    }

    pub fn parse_name(&mut self) -> MResult<&'m str, M> {
        let n = self.parse_u32()? as usize;
        let xs = self.parse_bytes(n)?;
        M::choose(
            || core::str::from_utf8(xs).ok(),
            || unsafe { core::str::from_utf8_unchecked(xs) },
        )
    }

    pub fn parse_vec(&mut self) -> MResult<usize, M> {
        Ok(self.parse_u32()? as usize)
    }

    pub fn parse_valtype(&mut self) -> MResult<ValType, M> {
        byte_enum::<M, _>(self.parse_byte()?)
    }

    pub fn parse_resulttype(&mut self) -> MResult<ResultType<'m>, M> {
        let n = self.parse_vec()?;
        let xs = self.parse_bytes(n)?;
        M::check(|| xs.iter().all(|&x| ValType::try_from(x).is_ok()))?;
        // We don't have a safe version for this because we return a reference.
        let ptr = xs.as_ptr() as *const ValType;
        Ok(unsafe { core::slice::from_raw_parts(ptr, n) }.into())
    }

    pub fn parse_functype(&mut self) -> MResult<FuncType<'m>, M> {
        let byte = self.parse_byte()?;
        M::check(|| byte == 0x60)?;
        let params = self.parse_resulttype()?;
        let results = self.parse_resulttype()?;
        Ok(FuncType { params, results })
    }

    pub fn parse_reftype(&mut self) -> MResult<RefType, M> {
        byte_enum::<M, _>(self.parse_byte()?)
    }

    pub fn parse_limits(&mut self, mut max: u32) -> MResult<Limits, M> {
        let flags = self.parse_byte()?;
        match flags {
            0 | 1 => (),
            3 => support_if!("threads"[], (), M::unsupported(if_debug!(Unsupported::Limits))?),
            _ => M::invalid()?,
        }
        let min = self.parse_u32()?;
        if flags & 1 != 0 {
            max = self.parse_u32()?;
        }
        #[cfg(feature = "threads")]
        let share = ((flags & 2 != 0) as u8).into();
        Ok(Limits {
            min,
            max,
            #[cfg(feature = "threads")]
            share,
        })
    }

    pub fn parse_tabletype(&mut self) -> MResult<TableType, M> {
        let item = self.parse_reftype()?;
        let limits = self.parse_limits(TABLE_MAX)?;
        Ok(TableType { limits, item })
    }

    pub fn parse_memtype(&mut self) -> MResult<MemType, M> {
        self.parse_limits(MEM_MAX)
    }

    pub fn parse_mut(&mut self) -> MResult<Mut, M> {
        byte_enum::<M, _>(self.parse_byte()?)
    }

    pub fn parse_globaltype(&mut self) -> MResult<GlobalType, M> {
        let value = self.parse_valtype()?;
        let mutable = self.parse_mut()?;
        Ok(GlobalType { mutable, value })
    }

    pub fn parse_importdesc(&mut self) -> MResult<ImportDesc, M> {
        Ok(match self.parse_byte()? {
            0 => ImportDesc::Func(self.parse_typeidx()?),
            1 => ImportDesc::Table(self.parse_tabletype()?),
            2 => ImportDesc::Mem(self.parse_memtype()?),
            3 => ImportDesc::Global(self.parse_globaltype()?),
            _ => M::invalid()?,
        })
    }

    pub fn parse_exportdesc(&mut self) -> MResult<ExportDesc, M> {
        Ok(match self.parse_byte()? {
            0 => ExportDesc::Func(self.parse_funcidx()?),
            1 => ExportDesc::Table(self.parse_tableidx()?),
            2 => ExportDesc::Mem(self.parse_memidx()?),
            3 => ExportDesc::Global(self.parse_globalidx()?),
            _ => M::invalid()?,
        })
    }

    pub fn parse_memarg(&mut self) -> MResult<MemArg, M> {
        let align = self.parse_u32()?;
        let offset = self.parse_u32()?;
        Ok(MemArg { align, offset })
    }

    pub fn parse_blocktype(&mut self) -> MResult<BlockType, M> {
        let x = self.parse_leb128(true, 33)?;
        if x & 0x100000000 == 0 {
            return Ok(BlockType::Index(x as TypeIdx));
        }
        M::check(|| x & 0xffffff80 == 0xffffff80)?;
        let x = x as u8 & 0x7f;
        Ok(if x == 0x40 { BlockType::None } else { BlockType::Type(byte_enum::<M, _>(x)?) })
    }

    pub fn parse_br_table(&mut self) -> MResult<Instr<'m>, M> {
        let labels =
            (0 .. self.parse_u32()?).map(|_| self.parse_labelidx()).collect::<Result<_, _>>()?;
        Ok(Instr::BrTable(labels, self.parse_labelidx()?))
    }

<<<<<<< HEAD
    #[cfg(feature = "threads")]
    pub fn parse_instr_fe(&mut self) -> MResult<Instr<'m>, M> {
        Ok(match self.parse_byte()? {
            0 => Instr::AtomicNotify(self.parse_memarg()?),
            x @ 1 ..= 2 => Instr::AtomicWait((x - 1).into(), self.parse_memarg()?),
            3 => {
                check_eq::<M, _>(self.parse_byte()?, 0)?;
                Instr::AtomicFence
            }
            x @ 16 ..= 17 => Instr::AtomicLoad((x - 16).into(), self.parse_memarg()?),
            x @ 18 ..= 22 => Instr::AtomicLoad_((x - 18).into(), self.parse_memarg()?),
            x @ 23 ..= 24 => Instr::AtomicStore((x - 23).into(), self.parse_memarg()?),
            x @ 25 ..= 29 => Instr::AtomicStore_((x - 25).into(), self.parse_memarg()?),
            x @ 30 ..= 78 => {
                let op: AtomicOp = ((x - 30) / 7).into();
                match (x - 30) % 7 {
                    x @ 0 ..= 1 => Instr::AtomicOp(x.into(), op, self.parse_memarg()?),
                    x => Instr::AtomicOp_((x - 2).into(), op, self.parse_memarg()?),
                }
            }
=======
    pub fn parse_instr_fc(&mut self) -> MResult<Instr<'m>, M> {
        Ok(match self.parse_u32()? {
            x @ 0 ..= 7 => support_if!(
                "float-types"[x],
                Instr::CvtOp(CvtOp::TruncSat(
                    ((x & 4 != 0) as u8).into(),
                    ((x & 2 != 0) as u8).into(),
                    ((x & 1) as u8).into(),
                )),
                M::unsupported(if_debug!(Unsupported::OpcodeFc(x)))?
            ),
            8 => {
                let x = self.parse_dataidx()?;
                check_eq::<M, _>(self.parse_byte()?, 0)?;
                Instr::MemoryInit(x)
            }
            9 => Instr::DataDrop(self.parse_dataidx()?),
            10 => {
                check_eq::<M, _>(self.parse_bytes(2)?, &[0; 2])?;
                Instr::MemoryCopy
            }
            11 => {
                check_eq::<M, _>(self.parse_byte()?, 0)?;
                Instr::MemoryFill
            }
            12 => {
                // For some reason, parsing order differs from field order here.
                let y = self.parse_elemidx()?;
                let x = self.parse_tableidx()?;
                Instr::TableInit(x, y)
            }
            13 => Instr::ElemDrop(self.parse_elemidx()?),
            14 => Instr::TableCopy(self.parse_tableidx()?, self.parse_tableidx()?),
            15 => Instr::TableGrow(self.parse_tableidx()?),
            16 => Instr::TableSize(self.parse_tableidx()?),
            17 => Instr::TableFill(self.parse_tableidx()?),
>>>>>>> 4505007b
            _ => M::invalid()?,
        })
    }

    pub fn parse_instr(&mut self) -> MResult<Instr<'m>, M> {
        Ok(match self.parse_byte()? {
            0x00 => Instr::Unreachable,
            0x01 => Instr::Nop,
            0x02 => Instr::Block(self.parse_blocktype()?),
            0x03 => Instr::Loop(self.parse_blocktype()?),
            0x04 => Instr::If(self.parse_blocktype()?),
            0x05 => Instr::Else,
            0x0b => Instr::End,
            0x0c => Instr::Br(self.parse_labelidx()?),
            0x0d => Instr::BrIf(self.parse_labelidx()?),
            0x0e => self.parse_br_table()?,
            0x0f => Instr::Return,
            0x10 => Instr::Call(self.parse_funcidx()?),
            0x11 => {
                // For some reason, parsing order differs from field order here.
                let y = self.parse_typeidx()?;
                let x = self.parse_tableidx()?;
                Instr::CallIndirect(x, y)
            }
            0x1a => Instr::Drop,
            0x1b => Instr::Select(None),
            0x1c => Instr::Select(Some(self.parse_resulttype()?)),
            0x20 => Instr::LocalGet(self.parse_localidx()?),
            0x21 => Instr::LocalSet(self.parse_localidx()?),
            0x22 => Instr::LocalTee(self.parse_localidx()?),
            0x23 => Instr::GlobalGet(self.parse_globalidx()?),
            0x24 => Instr::GlobalSet(self.parse_globalidx()?),
            0x25 => Instr::TableGet(self.parse_tableidx()?),
            0x26 => Instr::TableSet(self.parse_tableidx()?),
            x @ 0x28 ..= 0x29 => Instr::ILoad((x - 0x28).into(), self.parse_memarg()?),
            x @ 0x2a ..= 0x2b => support_if!(
                "float-types"[x],
                Instr::FLoad((x - 0x2a).into(), self.parse_memarg()?),
                M::unsupported(if_debug!(Unsupported::Opcode(x)))?
            ),
            x @ 0x2c ..= 0x35 => Instr::ILoad_(
                ((x - 0x2c) / 2).into(),
                ((x - 0x2c) % 2).into(),
                self.parse_memarg()?,
            ),
            x @ 0x36 ..= 0x37 => Instr::IStore((x - 0x36).into(), self.parse_memarg()?),
            x @ 0x38 ..= 0x39 => support_if!(
                "float-types"[x],
                Instr::FStore((x - 0x38).into(), self.parse_memarg()?),
                M::unsupported(if_debug!(Unsupported::Opcode(x)))?
            ),
            x @ 0x3a ..= 0x3e => Instr::IStore_((x - 0x3a).into(), self.parse_memarg()?),
            0x3f => {
                check_eq::<M, _>(self.parse_byte()?, 0)?;
                Instr::MemorySize
            }
            0x40 => {
                check_eq::<M, _>(self.parse_byte()?, 0)?;
                Instr::MemoryGrow
            }
            0x41 => Instr::I32Const(self.parse_i32()?),
            0x42 => Instr::I64Const(self.parse_i64()?),
            0x43 => support_if!(
                "float-types"[],
                Instr::F32Const(u32::from_le_bytes(self.parse_bytes(4)?.try_into().unwrap())),
                M::unsupported(if_debug!(Unsupported::Opcode(0x43)))?
            ),
            0x44 => support_if!(
                "float-types"[],
                Instr::F64Const(u64::from_le_bytes(self.parse_bytes(8)?.try_into().unwrap())),
                M::unsupported(if_debug!(Unsupported::Opcode(0x44)))?
            ),
            x @ 0x45 ..= 0x5a => {
                let n = Nx::from((x - 0x45) / 11);
                match (x - 0x45) % 11 {
                    0 => Instr::ITestOp(n, ITestOp::Eqz),
                    y => Instr::IRelOp(n, (y - 1).into()),
                }
            }
            x @ 0x5b ..= 0x66 => support_if!(
                "float-types"[x],
                Instr::FRelOp(((x - 0x5b) / 6).into(), ((x - 0x5b) % 6).into()),
                M::unsupported(if_debug!(Unsupported::Opcode(x)))?
            ),
            x @ 0x67 ..= 0x8a => {
                let n = Nx::from((x - 0x67) / 18);
                match (x - 0x67) % 18 {
                    y @ (0 ..= 2) => Instr::IUnOp(n, y.into()),
                    y => Instr::IBinOp(n, (y - 3).into()),
                }
            }
            x @ 0x8b ..= 0xa6 => support_if!(
                "float-types"[x],
                {
                    let n = Nx::from((x - 0x8b) / 14);
                    match (x - 0x8b) % 14 {
                        y @ (0 ..= 6) => Instr::FUnOp(n, y.into()),
                        y => Instr::FBinOp(n, (y - 7).into()),
                    }
                },
                M::unsupported(if_debug!(Unsupported::Opcode(x)))?
            ),
            0xa7 => Instr::CvtOp(CvtOp::Wrap),
            x @ 0xa8 ..= 0xab => support_if!(
                "float-types"[x],
                Instr::CvtOp(CvtOp::Trunc(
                    Nx::N32,
                    ((x - 0xa8) / 2).into(),
                    ((x - 0xa8) % 2).into(),
                )),
                M::unsupported(if_debug!(Unsupported::Opcode(x)))?
            ),
            x @ 0xac ..= 0xad => Instr::CvtOp(CvtOp::Extend((x - 0xac).into())),
            x @ 0xae ..= 0xb1 => support_if!(
                "float-types"[x],
                Instr::CvtOp(CvtOp::Trunc(
                    Nx::N64,
                    ((x - 0xae) / 2).into(),
                    ((x - 0xae) % 2).into(),
                )),
                M::unsupported(if_debug!(Unsupported::Opcode(x)))?
            ),
            x @ 0xb2 ..= 0xbb => support_if!(
                "float-types"[x],
                {
                    let n = Nx::from((x - 0xb2) / 5);
                    match (x - 0xb2) % 5 {
                        4 => match n {
                            Nx::N32 => Instr::CvtOp(CvtOp::Demote),
                            Nx::N64 => Instr::CvtOp(CvtOp::Promote),
                        },
                        y => Instr::CvtOp(CvtOp::Convert(n, (y / 2).into(), (y % 2).into())),
                    }
                },
                M::unsupported(if_debug!(Unsupported::Opcode(x)))?
            ),
            x @ 0xbc ..= 0xbd => support_if!(
                "float-types"[x],
                Instr::CvtOp(CvtOp::IReinterpret((x - 0xbc).into())),
                M::unsupported(if_debug!(Unsupported::Opcode(x)))?
            ),
            x @ 0xbe ..= 0xbf => support_if!(
                "float-types"[x],
                Instr::CvtOp(CvtOp::FReinterpret((x - 0xbe).into())),
                M::unsupported(if_debug!(Unsupported::Opcode(x)))?
            ),
            x @ 0xc0 ..= 0xc4 => Instr::IExtend((x - 0xc0).into()),
            0xd0 => Instr::RefNull(self.parse_reftype()?),
            0xd1 => Instr::RefIsNull,
            0xd2 => Instr::RefFunc(self.parse_funcidx()?),
            0xfc => self.parse_instr_fc()?,
            0xfd => support_if!(
                "vector-types"[],
                unimplemented!(),
                M::unsupported(if_debug!(Unsupported::Opcode(0xfd)))?
            ),
            0xfe => support_if!(
                    "threads"[],
                    self.parse_instr_fe()?,
                M::unsupported(if_debug!(Unsupported::Opcode(0xfe)))?
            ),
            // TODO(threads): Revert back to main state.
            _i => {
                #[cfg(feature = "debug")]
                println!("Invalid instruction {:#06x}", _i);
                M::invalid()?
            }
        })
    }

    pub fn parse_locals(&mut self, locals: &mut Vec<ValType>) -> MResult<(), M> {
        for _ in 0 .. self.parse_vec()? {
            let len = self.parse_u32()? as usize;
            if locals.len().checked_add(len).map_or(true, |x| x > MAX_LOCALS) {
                return M::unsupported(if_debug!(Unsupported::MaxLocals));
            }
            let val = self.parse_valtype()?;
            locals.extend(core::iter::repeat(val).take(len));
        }
        Ok(())
    }

    pub fn parse_elem(&mut self, user: &mut impl ParseElem<'m, M>) -> MResult<(), M> {
        // A <---- B ----> <- C --> <--- D ---->
        // 0          expr          vec(funcidx)
        // 1               elemkind vec(funcidx)
        // 2 tableidx expr elemkind vec(funcidx)
        // 3               elemkind vec(funcidx)
        // 4          expr          vec(expr)
        // 5               reftype  vec(expr)
        // 6 tableidx expr reftype  vec(expr)
        // 7               reftype  vec(expr)

        // A: We parse the flag.
        let flags = self.parse_u32()?;
        M::check(|| flags < 8)?;
        // B: We parse the mode.
        let mode = if flags & 1 == 0 {
            let table = if flags & 2 == 0 { 0 } else { self.parse_tableidx()? };
            ElemMode::Active { table, offset: self }
        } else if flags & 2 == 0 {
            ElemMode::Passive
        } else {
            ElemMode::Declarative
        };
        user.mode(mode)?;
        // C: We parse the type.
        let type_ = if flags & 3 == 0 {
            RefType::FuncRef
        } else if flags & 4 == 0 {
            let kind = self.parse_byte()?;
            M::check(|| kind == 0)?;
            RefType::FuncRef
        } else {
            self.parse_reftype()?
        };
        user.type_(type_)?;
        // D: We parse the init.
        if flags & 4 == 0 {
            for _ in 0 .. self.parse_u32()? {
                user.init_funcidx(self.parse_funcidx()?)?;
            }
        } else {
            for _ in 0 .. self.parse_u32()? {
                user.init_expr(self)?;
            }
        }
        Ok(())
    }

    pub fn parse_data(&mut self, user: &mut impl ParseData<'m, M>) -> MResult<(), M> {
        // A < B -> <C > <-- D -->
        // 0        expr vec(byte)
        // 1             vec(byte)
        // 2 memidx expr vec(byte)

        // A: We parse the flag.
        let flags = self.parse_u32()?;
        M::check(|| flags < 3)?;
        // B: We parse the mode.
        let memory = if flags & 2 == 0 { 0 } else { self.parse_memidx()? };
        let mode = if flags & 1 == 0 {
            DataMode::Active { memory, offset: self }
        } else {
            DataMode::Passive
        };
        user.mode(mode)?;
        // D: We parse the init.
        let len = self.parse_u32()? as usize;
        user.init(self.parse_bytes(len)?)
    }

    pub fn skip_to_else(&mut self) -> MResult<(), M> {
        let mut depth = 0;
        loop {
            let saved = self.save();
            match self.parse_instr()? {
                Instr::Block(_) => depth += 1,
                Instr::Loop(_) => depth += 1,
                Instr::If(_) => depth += 1,
                Instr::End if depth == 0 => {
                    unsafe { self.restore(saved) };
                    return Ok(());
                }
                Instr::End => depth -= 1,
                Instr::Else if depth == 0 => return Ok(()),
                _ => (),
            }
        }
    }

    pub fn skip_to_end(&mut self, l: LabelIdx) -> MResult<(), M> {
        let mut depth = l as usize + 1;
        while depth > 0 {
            match self.parse_instr()? {
                Instr::Block(_) => depth += 1,
                Instr::Loop(_) => depth += 1,
                Instr::If(_) => depth += 1,
                Instr::End => depth -= 1,
                _ => (),
            }
        }
        Ok(())
    }
}

pub trait ParseElem<'m, M: Mode> {
    // Must read an expr from the parser.
    fn mode(&mut self, mode: ElemMode<'_, 'm, M>) -> MResult<(), M> {
        match mode {
            ElemMode::Active { offset, .. } => offset.skip_to_end(0),
            _ => Ok(()),
        }
    }

    fn type_(&mut self, _type: RefType) -> MResult<(), M> {
        Ok(())
    }

    fn init_funcidx(&mut self, _x: FuncIdx) -> MResult<(), M> {
        Ok(())
    }

    // Must read an expr from the parser.
    fn init_expr(&mut self, parser: &mut Parser<'m, M>) -> MResult<(), M> {
        parser.skip_to_end(0)
    }
}

#[derive(Debug)]
pub enum ElemMode<'a, 'm, M: Mode> {
    Passive,
    Active { table: TableIdx, offset: &'a mut Parser<'m, M> },
    Declarative,
}

pub struct SkipElem;

impl<'m, M: Mode> ParseElem<'m, M> for SkipElem {}

pub trait ParseData<'m, M: Mode> {
    // Must read an expr from the parser.
    fn mode(&mut self, mode: DataMode<'_, 'm, M>) -> MResult<(), M> {
        match mode {
            DataMode::Passive => Ok(()),
            DataMode::Active { offset, .. } => offset.skip_to_end(0),
        }
    }

    fn init(&mut self, _init: &'m [u8]) -> MResult<(), M> {
        Ok(())
    }
}

#[derive(Debug)]
pub enum DataMode<'a, 'm, M: Mode> {
    Passive,
    Active { memory: MemIdx, offset: &'a mut Parser<'m, M> },
}

pub struct SkipData;

impl<'m, M: Mode> ParseData<'m, M> for SkipData {}

impl<'m, M: Mode> Parser<'m, M> {
    fn internal_new(data: &'m [u8]) -> Self {
        Self { data, mode: PhantomData }
    }
}

/// Maximum number of locals (must be less than 2^32).
// NOTE: This should be configurable.
const MAX_LOCALS: usize = 100;

fn check_eq<M: Mode, T: Eq>(x: T, y: T) -> MResult<(), M> {
    M::check(|| x == y)
}

#[cfg(test)]
mod tests {
    use super::*;
    use crate::Error;

    #[test]
    pub fn parse_leb128_is_correct() {
        #[track_caller]
        fn test(signed: bool, bits: u8, data: &[u8], result: Result<u64, Error>) {
            let mut parser = <Parser<Check>>::new(data);
            assert_eq!(parser.parse_leb128(signed, bits), result);
            assert!(parser.is_empty());
            if let Ok(result) = result {
                let mut parser = unsafe { <Parser<Use>>::new(data) };
                assert_eq!(parser.parse_leb128(signed, bits).into_ok(), result);
                assert!(parser.is_empty());
            }
        }

        test(false, 8, &[], Err(Error::Invalid));
        test(false, 8, &[0x00], Ok(0));
        test(false, 8, &[0x80, 0x00], Ok(0));
        test(false, 8, &[0x80, 0x80], Err(Error::Invalid));
        test(false, 8, &[0x03], Ok(3));
        test(false, 8, &[0x83, 0x00], Ok(3));
        test(false, 8, &[0x83, 0x01], Ok(0x83));
        test(false, 8, &[0x83, 0x02], Err(Error::Invalid));
        test(false, 8, &[0x83, 0x7f], Err(Error::Invalid));
        test(true, 16, &[], Err(Error::Invalid));
        test(true, 16, &[0x7f], Ok(0xffff));
        test(true, 16, &[0xff, 0xff, 0x7f], Ok(0xffff));
        test(true, 16, &[0xff, 0xff, 0xff], Err(Error::Invalid));
        test(true, 16, &[0x7e], Ok(0xfffe));
        test(true, 16, &[0xfe, 0x7f], Ok(0xfffe));
        test(true, 16, &[0xfe, 0xff, 0x7f], Ok(0xfffe));
        test(true, 16, &[0x03], Ok(3));
        test(true, 16, &[0x83, 0x00], Ok(3));
        test(true, 16, &[0x83, 0x80, 0x01], Ok(0x4003));
        test(true, 16, &[0x83, 0x80, 0x02], Err(Error::Invalid));
        test(true, 16, &[0x83, 0x80, 0x7c], Err(Error::Invalid));
        test(true, 16, &[0x83, 0x80, 0x7e], Ok(0x8003));
        test(false, 32, &[], Err(Error::Invalid));
        test(false, 32, &[0x00], Ok(0));
        test(false, 32, &[0x80, 0x00], Ok(0));
        test(false, 32, &[0x80, 0x80, 0x80, 0x80, 0x08], Ok(0x80000000));
        test(true, 32, &[0x80, 0x80, 0x80, 0x80, 0x08], Err(Error::Invalid));
        test(true, 32, &[0x80, 0x80, 0x80, 0x80, 0x78], Ok(0x80000000));
        test(false, 32, &[0x80], Err(Error::Invalid));
        test(false, 32, &[0x80, 0x01], Ok(0x80));
        test(false, 32, &[0x80, 0x80, 0x80, 0x80, 0x10], Err(Error::Invalid));
        test(false, 32, &[0xff, 0xff, 0xff, 0xff, 0x0f], Ok(0xffffffff));
        test(false, 32, &[0xff, 0xff, 0xff, 0xff, 0x7f], Err(Error::Invalid));
        test(true, 32, &[0xff, 0xff, 0xff, 0xff, 0x7f], Ok(0xffffffff));
    }
}<|MERGE_RESOLUTION|>--- conflicted
+++ resolved
@@ -284,7 +284,46 @@
         Ok(Instr::BrTable(labels, self.parse_labelidx()?))
     }
 
-<<<<<<< HEAD
+    pub fn parse_instr_fc(&mut self) -> MResult<Instr<'m>, M> {
+        Ok(match self.parse_u32()? {
+            x @ 0 ..= 7 => support_if!(
+                "float-types"[x],
+                Instr::CvtOp(CvtOp::TruncSat(
+                    ((x & 4 != 0) as u8).into(),
+                    ((x & 2 != 0) as u8).into(),
+                    ((x & 1) as u8).into(),
+                )),
+                M::unsupported(if_debug!(Unsupported::OpcodeFc(x)))?
+            ),
+            8 => {
+                let x = self.parse_dataidx()?;
+                check_eq::<M, _>(self.parse_byte()?, 0)?;
+                Instr::MemoryInit(x)
+            }
+            9 => Instr::DataDrop(self.parse_dataidx()?),
+            10 => {
+                check_eq::<M, _>(self.parse_bytes(2)?, &[0; 2])?;
+                Instr::MemoryCopy
+            }
+            11 => {
+                check_eq::<M, _>(self.parse_byte()?, 0)?;
+                Instr::MemoryFill
+            }
+            12 => {
+                // For some reason, parsing order differs from field order here.
+                let y = self.parse_elemidx()?;
+                let x = self.parse_tableidx()?;
+                Instr::TableInit(x, y)
+            }
+            13 => Instr::ElemDrop(self.parse_elemidx()?),
+            14 => Instr::TableCopy(self.parse_tableidx()?, self.parse_tableidx()?),
+            15 => Instr::TableGrow(self.parse_tableidx()?),
+            16 => Instr::TableSize(self.parse_tableidx()?),
+            17 => Instr::TableFill(self.parse_tableidx()?),
+            _ => M::invalid()?,
+        })
+    }
+
     #[cfg(feature = "threads")]
     pub fn parse_instr_fe(&mut self) -> MResult<Instr<'m>, M> {
         Ok(match self.parse_byte()? {
@@ -305,44 +344,6 @@
                     x => Instr::AtomicOp_((x - 2).into(), op, self.parse_memarg()?),
                 }
             }
-=======
-    pub fn parse_instr_fc(&mut self) -> MResult<Instr<'m>, M> {
-        Ok(match self.parse_u32()? {
-            x @ 0 ..= 7 => support_if!(
-                "float-types"[x],
-                Instr::CvtOp(CvtOp::TruncSat(
-                    ((x & 4 != 0) as u8).into(),
-                    ((x & 2 != 0) as u8).into(),
-                    ((x & 1) as u8).into(),
-                )),
-                M::unsupported(if_debug!(Unsupported::OpcodeFc(x)))?
-            ),
-            8 => {
-                let x = self.parse_dataidx()?;
-                check_eq::<M, _>(self.parse_byte()?, 0)?;
-                Instr::MemoryInit(x)
-            }
-            9 => Instr::DataDrop(self.parse_dataidx()?),
-            10 => {
-                check_eq::<M, _>(self.parse_bytes(2)?, &[0; 2])?;
-                Instr::MemoryCopy
-            }
-            11 => {
-                check_eq::<M, _>(self.parse_byte()?, 0)?;
-                Instr::MemoryFill
-            }
-            12 => {
-                // For some reason, parsing order differs from field order here.
-                let y = self.parse_elemidx()?;
-                let x = self.parse_tableidx()?;
-                Instr::TableInit(x, y)
-            }
-            13 => Instr::ElemDrop(self.parse_elemidx()?),
-            14 => Instr::TableCopy(self.parse_tableidx()?, self.parse_tableidx()?),
-            15 => Instr::TableGrow(self.parse_tableidx()?),
-            16 => Instr::TableSize(self.parse_tableidx()?),
-            17 => Instr::TableFill(self.parse_tableidx()?),
->>>>>>> 4505007b
             _ => M::invalid()?,
         })
     }
@@ -500,8 +501,8 @@
                 M::unsupported(if_debug!(Unsupported::Opcode(0xfd)))?
             ),
             0xfe => support_if!(
-                    "threads"[],
-                    self.parse_instr_fe()?,
+                "threads"[],
+                self.parse_instr_fe()?,
                 M::unsupported(if_debug!(Unsupported::Opcode(0xfe)))?
             ),
             // TODO(threads): Revert back to main state.
