// Copyright 2022 Google LLC
//
// Licensed under the Apache License, Version 2.0 (the "License");
// you may not use this file except in compliance with the License.
// You may obtain a copy of the License at
//
//     http://www.apache.org/licenses/LICENSE-2.0
//
// Unless required by applicable law or agreed to in writing, software
// distributed under the License is distributed on an "AS IS" BASIS,
// WITHOUT WARRANTIES OR CONDITIONS OF ANY KIND, either express or implied.
// See the License for the specific language governing permissions and
// limitations under the License.

//! Cryptography interface.

#[cfg(feature = "internal-api-crypto-hash")]
use crypto_common::BlockSizeUser;
#[cfg(feature = "internal-api-crypto-hmac")]
use crypto_common::KeyInit;
#[cfg(any(feature = "internal-api-crypto-hash", feature = "internal-api-crypto-hmac"))]
use digest::Update;
#[cfg(feature = "internal-api-crypto-hmac")]
use digest::{FixedOutput, MacMarker};
#[cfg(feature = "internal-api-crypto-hash")]
use digest::{FixedOutputReset, HashMarker};

#[cfg(any(feature = "internal-api-crypto-hash", feature = "internal-api-crypto-hmac"))]
use crate::Support;

use wasefire_error::Error;

#[cfg(feature = "internal-api-crypto-aead")]
pub mod aead;
#[cfg(feature = "internal-api-crypto-ecc")]
pub mod ecc;

/// Cryptography interface.
pub trait Api: Send {
    /// AES-128-CCM interface.
    #[cfg(feature = "api-crypto-aes128-ccm")]
<<<<<<< HEAD
    type Aes128Ccm: aead::Api<typenum::U16, typenum::U13, Tag=typenum::U4>;
=======
    type Aes128Ccm: aead::Api<typenum::U16, typenum::U13, Tag = typenum::U4>;

    /// AES-256-GCM interface.
>>>>>>> 5bae5dc9
    #[cfg(feature = "api-crypto-aes256-gcm")]
    type Aes256Gcm: aead::Api<typenum::U32, typenum::U12>;

    /// HMAC-SHA-256 interface.
    #[cfg(feature = "api-crypto-hmac-sha256")]
<<<<<<< HEAD
    type HmacSha256: Hmac<KeySize=typenum::U64, OutputSize=typenum::U32>;
=======
    type HmacSha256: Hmac<KeySize = typenum::U64, OutputSize = typenum::U32>;

    /// HMAC-SHA-384 interface.
>>>>>>> 5bae5dc9
    #[cfg(feature = "api-crypto-hmac-sha384")]
    type HmacSha384: Hmac<KeySize=typenum::U128, OutputSize=typenum::U48>;

    /// P-256 interface.
    #[cfg(feature = "api-crypto-p256")]
    type P256: ecc::Api<typenum::U32>;

    /// P-384 interface.
    #[cfg(feature = "api-crypto-p384")]
    type P384: ecc::Api<typenum::U48>;

    /// SHA-256 interface.
    #[cfg(feature = "api-crypto-sha256")]
<<<<<<< HEAD
    type Sha256: Hash<BlockSize=typenum::U64, OutputSize=typenum::U32>;
=======
    type Sha256: Hash<BlockSize = typenum::U64, OutputSize = typenum::U32>;

    /// SHA-384 interface.
>>>>>>> 5bae5dc9
    #[cfg(feature = "api-crypto-sha384")]
    type Sha384: Hash<BlockSize=typenum::U128, OutputSize=typenum::U48>;
}

pub trait LastError {
    fn last_error(&self) -> Result<(), Error>;
}

/// Hash interface.
#[cfg(feature = "internal-api-crypto-hash")]
pub trait Hash:
<<<<<<< HEAD
Support<bool> + Send + Default + BlockSizeUser + Update + FixedOutputReset + HashMarker + LastError
{}

=======
    Support<bool> + Send + Default + BlockSizeUser + Update + FixedOutputReset + HashMarker
{
}
/// HMAC interface.
>>>>>>> 5bae5dc9
#[cfg(feature = "internal-api-crypto-hmac")]
pub trait Hmac: Support<bool> + Send + KeyInit + Update + FixedOutputReset + MacMarker + LastError {}

#[cfg(feature = "internal-api-crypto-hash")]
impl<
    T: Support<bool> + Send + Default + BlockSizeUser + Update + FixedOutputReset + HashMarker + LastError,
> Hash for T
{}

#[cfg(feature = "internal-api-crypto-hmac")]
impl<T: Support<bool> + Send + KeyInit + Update + FixedOutputReset + MacMarker + LastError> Hmac for T {}

/// AES-128-CCM interface.
#[cfg(feature = "api-crypto-aes128-ccm")]
pub type Aes128Ccm<B> = <super::Crypto<B> as Api>::Aes128Ccm;

/// AES-256-GCM interface.
#[cfg(feature = "api-crypto-aes256-gcm")]
pub type Aes256Gcm<B> = <super::Crypto<B> as Api>::Aes256Gcm;

/// HMAC-SHA-256 interface.
#[cfg(feature = "api-crypto-hmac-sha256")]
pub type HmacSha256<B> = <super::Crypto<B> as Api>::HmacSha256;

/// HMAC-SHA-384 interface.
#[cfg(feature = "api-crypto-hmac-sha384")]
pub type HmacSha384<B> = <super::Crypto<B> as Api>::HmacSha384;

/// P-256 interface.
#[cfg(feature = "api-crypto-p256")]
pub type P256<B> = <super::Crypto<B> as Api>::P256;

/// P-384 interface.
#[cfg(feature = "api-crypto-p384")]
pub type P384<B> = <super::Crypto<B> as Api>::P384;

/// SHA-256 interface.
#[cfg(feature = "api-crypto-sha256")]
pub type Sha256<B> = <super::Crypto<B> as Api>::Sha256;

/// SHA-384 interface.
#[cfg(feature = "api-crypto-sha384")]
pub type Sha384<B> = <super::Crypto<B> as Api>::Sha384;

/// AES-128-CCM interface.
#[cfg(feature = "software-crypto-aes128-ccm")]
pub type SoftwareAes128Ccm = ccm::Ccm<aes::Aes128, typenum::U4, typenum::U13>;

/// AES-256-GCM interface.
#[cfg(feature = "software-crypto-aes256-gcm")]
pub type SoftwareAes256Gcm = aes_gcm::Aes256Gcm;

/// HMAC-SHA-256 interface.
#[cfg(feature = "software-crypto-hmac-sha256")]
pub type SoftwareHmacSha256<T> = hmac::SimpleHmac<<T as Api>::Sha256>;

/// HMAC-SHA-384 interface.
#[cfg(feature = "software-crypto-hmac-sha384")]
pub type SoftwareHmacSha384<T> = hmac::SimpleHmac<<T as Api>::Sha384>;

/// P-256 interface.
#[cfg(feature = "software-crypto-p256")]
pub type SoftwareP256<T> = ecc::Software<p256::NistP256, <T as Api>::Sha256>;

/// P-384 interface.
#[cfg(feature = "software-crypto-p384")]
pub type SoftwareP384<T> = ecc::Software<p384::NistP384, <T as Api>::Sha384>;

/// SHA-256 interface.
#[cfg(feature = "software-crypto-sha256")]
pub type SoftwareSha256 = sha2::Sha256;

/// SHA-384 interface.
#[cfg(feature = "software-crypto-sha384")]
pub type SoftwareSha384 = sha2::Sha384;

#[cfg(feature = "software-crypto-sha256")]
impl crate::Supported for sha2::Sha256 {}

#[cfg(feature = "software-crypto-sha384")]
impl crate::Supported for sha2::Sha384 {}

#[cfg(feature = "internal-software-crypto-hmac")]
impl<D: Support<bool> + Default + BlockSizeUser + Update + FixedOutput + HashMarker> Support<bool>
for hmac::SimpleHmac<D>
{
    const SUPPORT: bool = D::SUPPORT;
}<|MERGE_RESOLUTION|>--- conflicted
+++ resolved
@@ -28,8 +28,6 @@
 #[cfg(any(feature = "internal-api-crypto-hash", feature = "internal-api-crypto-hmac"))]
 use crate::Support;
 
-use wasefire_error::Error;
-
 #[cfg(feature = "internal-api-crypto-aead")]
 pub mod aead;
 #[cfg(feature = "internal-api-crypto-ecc")]
@@ -39,27 +37,19 @@
 pub trait Api: Send {
     /// AES-128-CCM interface.
     #[cfg(feature = "api-crypto-aes128-ccm")]
-<<<<<<< HEAD
-    type Aes128Ccm: aead::Api<typenum::U16, typenum::U13, Tag=typenum::U4>;
-=======
     type Aes128Ccm: aead::Api<typenum::U16, typenum::U13, Tag = typenum::U4>;
 
     /// AES-256-GCM interface.
->>>>>>> 5bae5dc9
     #[cfg(feature = "api-crypto-aes256-gcm")]
     type Aes256Gcm: aead::Api<typenum::U32, typenum::U12>;
 
     /// HMAC-SHA-256 interface.
     #[cfg(feature = "api-crypto-hmac-sha256")]
-<<<<<<< HEAD
-    type HmacSha256: Hmac<KeySize=typenum::U64, OutputSize=typenum::U32>;
-=======
     type HmacSha256: Hmac<KeySize = typenum::U64, OutputSize = typenum::U32>;
 
     /// HMAC-SHA-384 interface.
->>>>>>> 5bae5dc9
     #[cfg(feature = "api-crypto-hmac-sha384")]
-    type HmacSha384: Hmac<KeySize=typenum::U128, OutputSize=typenum::U48>;
+    type HmacSha384: Hmac<KeySize = typenum::U128, OutputSize = typenum::U48>;
 
     /// P-256 interface.
     #[cfg(feature = "api-crypto-p256")]
@@ -71,45 +61,31 @@
 
     /// SHA-256 interface.
     #[cfg(feature = "api-crypto-sha256")]
-<<<<<<< HEAD
-    type Sha256: Hash<BlockSize=typenum::U64, OutputSize=typenum::U32>;
-=======
     type Sha256: Hash<BlockSize = typenum::U64, OutputSize = typenum::U32>;
 
     /// SHA-384 interface.
->>>>>>> 5bae5dc9
     #[cfg(feature = "api-crypto-sha384")]
-    type Sha384: Hash<BlockSize=typenum::U128, OutputSize=typenum::U48>;
-}
-
-pub trait LastError {
-    fn last_error(&self) -> Result<(), Error>;
+    type Sha384: Hash<BlockSize = typenum::U128, OutputSize = typenum::U48>;
 }
 
 /// Hash interface.
 #[cfg(feature = "internal-api-crypto-hash")]
 pub trait Hash:
-<<<<<<< HEAD
-Support<bool> + Send + Default + BlockSizeUser + Update + FixedOutputReset + HashMarker + LastError
-{}
-
-=======
     Support<bool> + Send + Default + BlockSizeUser + Update + FixedOutputReset + HashMarker
 {
 }
 /// HMAC interface.
->>>>>>> 5bae5dc9
 #[cfg(feature = "internal-api-crypto-hmac")]
-pub trait Hmac: Support<bool> + Send + KeyInit + Update + FixedOutputReset + MacMarker + LastError {}
+pub trait Hmac: Support<bool> + Send + KeyInit + Update + FixedOutput + MacMarker {}
 
 #[cfg(feature = "internal-api-crypto-hash")]
 impl<
-    T: Support<bool> + Send + Default + BlockSizeUser + Update + FixedOutputReset + HashMarker + LastError,
-> Hash for T
-{}
-
+        T: Support<bool> + Send + Default + BlockSizeUser + Update + FixedOutputReset + HashMarker,
+    > Hash for T
+{
+}
 #[cfg(feature = "internal-api-crypto-hmac")]
-impl<T: Support<bool> + Send + KeyInit + Update + FixedOutputReset + MacMarker + LastError> Hmac for T {}
+impl<T: Support<bool> + Send + KeyInit + Update + FixedOutput + MacMarker> Hmac for T {}
 
 /// AES-128-CCM interface.
 #[cfg(feature = "api-crypto-aes128-ccm")]
@@ -183,7 +159,7 @@
 
 #[cfg(feature = "internal-software-crypto-hmac")]
 impl<D: Support<bool> + Default + BlockSizeUser + Update + FixedOutput + HashMarker> Support<bool>
-for hmac::SimpleHmac<D>
+    for hmac::SimpleHmac<D>
 {
     const SUPPORT: bool = D::SUPPORT;
 }