// Copyright 2022 Google LLC
//
// Licensed under the Apache License, Version 2.0 (the "License");
// you may not use this file except in compliance with the License.
// You may obtain a copy of the License at
//
//     http://www.apache.org/licenses/LICENSE-2.0
//
// Unless required by applicable law or agreed to in writing, software
// distributed under the License is distributed on an "AS IS" BASIS,
// WITHOUT WARRANTIES OR CONDITIONS OF ANY KIND, either express or implied.
// See the License for the specific language governing permissions and
// limitations under the License.

#![feature(try_blocks)]

use std::cmp::Reverse;
use std::collections::BinaryHeap;
use std::ffi::OsString;
use std::sync::{Arc, Mutex};
use std::time::Duration;

use anyhow::{bail, ensure, Context, Result};
use clap::Parser;
use probe_rs::config::TargetSelector;
use probe_rs::{flashing, Permissions, Session};
use rustc_demangle::demangle;
use tokio::process::Command;
use tokio::sync::OnceCell;
use wasefire_cli_tools::error::root_cause_is;
use wasefire_cli_tools::{action, changelog, cmd, fs};

mod footprint;
mod lazy;
mod textreview;

#[derive(Parser)]
struct Flags {
    #[clap(flatten)]
    options: MainOptions,

    #[clap(subcommand)]
    command: MainCommand,
}

#[test]
fn flags() {
    <Flags as clap::CommandFactory>::command().debug_assert();
}

#[derive(clap::Args)]
struct MainOptions {
    /// Compiles without debugging support.
    #[clap(long)]
    release: bool,

    /// Links the applet as a static library to the platform.
    ///
    /// Requires the `runner` subcommand or the `--native-target` option.
    ///
    /// This option improves performance and footprint but removes the security guarantees provided
    /// by sandboxing the applet using WebAssembly.
    #[clap(long)]
    native: bool,

    /// Specifies the native target triple.
    ///
    /// Must match the runner target if both are provided. This implies `--native`.
    #[clap(long)]
    native_target: Option<String>,

    /// Prints basic size information.
    #[clap(long)]
    size: bool,

    /// Updates footprint.toml with the measured footprint for the provided key.
    ///
    /// The key is a space-separated list of strings.
    #[clap(long)]
    footprint: Option<String>,
}

#[derive(clap::Subcommand)]
enum MainCommand {
    /// Compiles an applet.
    Applet(Applet),

    /// Compiles a runner.
    Runner(Runner),

    /// Waits for an applet to exit.
    WaitApplet(Wait),

    /// Waits for a platform to be ready.
    WaitPlatform(Wait),

    /// Appends a comparison between footprint-base.toml and footprint-pull_request.toml.
    ///
    /// If any file is missing, it is assumed to have no measurements.
    Footprint {
        /// The markdown table is written to this file.
        output: String,
    },

    /// Ensures review can be done in printed form.
    Textreview,

    /// Performs a changelog operation.
    Changelog(Changelog),
}

#[derive(clap::Args)]
struct Applet {
    #[clap(flatten)]
    options: AppletOptions,

    #[clap(subcommand)]
    command: Option<AppletCommand>,
}

#[derive(Default, clap::Args)]
struct AppletOptions {
    /// Applet language.
    lang: String,

    /// Applet name or path (if starts with dot or slash).
    name: String,

    /// Cargo profile.
    #[clap(long)]
    profile: Option<String>,

    /// Cargo features.
    #[clap(long)]
    features: Vec<String>,

    /// Optimization level.
    #[clap(long, short = 'O')]
    opt_level: Option<action::OptLevel>,

    /// Stack size.
    #[clap(long, default_value = "16384")]
    stack_size: usize,
}

#[derive(clap::Subcommand)]
enum AppletCommand {
    /// Compiles a runner with the applet.
    Runner(Runner),

    /// Installs the applet on a platform.
    Install {
        #[command(flatten)]
        options: action::ConnectionOptions,
        #[command(flatten)]
        action: action::Transfer,
        #[command(subcommand)]
        command: Option<AppletInstallCommand>,
    },
}

#[derive(clap::Subcommand)]
enum AppletInstallCommand {
    /// Waits until the applet exits.
    #[group(id = "AppletInstallCommand::Wait")]
    Wait {
        #[command(flatten)]
        action: action::AppletExitStatus,
    },
}

#[derive(clap::Args)]
struct Runner {
    #[clap(flatten)]
    options: RunnerOptions,

    #[clap(subcommand)]
    command: Option<RunnerCommand>,
}

#[derive(Default, clap::Args)]
struct RunnerOptions {
    /// Runner name.
    name: String,

    /// Platform version.
    ///
    /// How the version string is interpreted is up to the runner. For Nordic, it must be a u32
    /// smaller than u32::MAX. For the host, it must be an hexadecimal byte sequence.
    #[clap(long)]
    version: Option<String>,

    /// Cargo no-default-features.
    #[clap(long)]
    no_default_features: bool,

    /// Cargo features.
    #[clap(long)]
    features: Vec<String>,

    /// Runner arguments.
    #[clap(long)]
    arg: Vec<String>,

    /// Optimization level (0, 1, 2, 3, s, z).
    #[clap(long, short = 'O')]
    opt_level: Option<action::OptLevel>,

    /// Prints the command lines to use GDB.
    #[clap(long)]
    gdb: bool,

    /// Defmt log filter.
    #[clap(long)]
    log: Option<String>,

    /// Measures bloat after building.
    // TODO: Make this a subcommand taking additional options for cargo bloat.
    #[clap(long)]
    measure_bloat: bool,

    /// Show the (top N) stack sizes of the firmware.
    #[clap(long)]
    stack_sizes: Option<Option<usize>>,

    /// Allocates <MEMORY_PAGE_COUNT> pages for the WASM module.
    ///
    /// Supported values are numbers between 0 and 9 inclusive, i.e. single digit. The default when
    /// missing is 1 page.
    #[clap(long)]
    memory_page_count: Option<usize>,
}

#[derive(clap::Subcommand)]
enum RunnerCommand {
    /// Flashes the runner.
    Flash(Flash),

    /// Produces target/wasefire/platform_{side}.bin files instead of flashing.
    Bundle,
}

#[derive(clap::Args)]
struct Flash {
    /// Resets the flash before running.
    #[clap(long)]
    reset_flash: bool,

    /// Additional flags for `probe-rs run`.
    #[clap(long)]
    probe_rs: Vec<String>,
}

#[derive(clap::Args)]
struct Wait {
    #[command(flatten)]
    options: action::ConnectionOptions,
}

#[derive(clap::Args)]
struct Changelog {
    #[clap(subcommand)]
    command: ChangelogCommand,
}

#[derive(clap::Subcommand)]
enum ChangelogCommand {
<<<<<<< HEAD
    /// Validates all CHANGELOG.md files.
    Ci,

    /// Records a change to a crate.
    Change {
        /// Path to the crate that changed (e.g. `crates/board`).
        path: String,

        /// Semver severity of the change.
=======
    /// Validates all changelogs.
    Ci,

    /// Logs a crate change.
    Change {
        /// Path to the changed crate.
        path: String,

        /// Severity of the change.
>>>>>>> ea331ec5
        severity: changelog::Severity,

        /// One-line description of the change.
        description: String,
    },
}

impl Flags {
    async fn execute(self) -> Result<()> {
        match self.command {
            MainCommand::Applet(applet) => applet.execute(&self.options).await,
            MainCommand::Runner(runner) => runner.execute(&self.options).await,
            MainCommand::WaitApplet(wait) => wait.execute(true).await,
            MainCommand::WaitPlatform(wait) => wait.execute(false).await,
            MainCommand::Footprint { output } => footprint::compare(&output).await,
            MainCommand::Textreview => textreview::execute().await,
            MainCommand::Changelog(subcommand) => match subcommand.command {
                ChangelogCommand::Ci => changelog::execute_ci().await,
                ChangelogCommand::Change { path, severity, description } => {
                    changelog::execute_change(&path, &severity, &description).await
                }
            },
        }
    }
}

impl MainOptions {
    fn is_native(&self) -> bool {
        self.native || self.native_target.is_some()
    }
}

impl Applet {
    async fn execute(self, main: &MainOptions) -> Result<()> {
        self.options.execute(main, &self.command).await?;
        if let Some(command) = self.command {
            command.execute(main).await?;
        }
        Ok(())
    }
}

impl AppletOptions {
    async fn execute(self, main: &MainOptions, command: &Option<AppletCommand>) -> Result<()> {
        if !main.is_native() {
            ensure_command(&["wasm-strip"]).await?;
            ensure_command(&["wasm-opt"]).await?;
        }
        match self.lang.as_str() {
            "rust" => self.execute_rust(main, command).await,
            "assemblyscript" => self.execute_assemblyscript(main).await,
            x => bail!("unsupported language {x}"),
        }
    }

    async fn execute_rust(self, main: &MainOptions, command: &Option<AppletCommand>) -> Result<()> {
        let dir = if self.name.starts_with(['.', '/']) {
            self.name.clone()
        } else {
            format!("examples/{}/{}", self.lang, self.name)
        };
        ensure!(fs::exists(&dir).await, "{dir} does not exist");
        let native = match (main.native, &main.native_target, command) {
            (_, Some(target), command) => {
                if let Some(AppletCommand::Runner(x)) = command {
                    ensure!(
                        target == x.options.target().await,
                        "--native-target must match runner"
                    );
                }
                Some(target.as_str())
            }
            (true, None, Some(AppletCommand::Runner(x))) => Some(x.options.target().await),
            (true, None, _) => bail!("--native requires runner"),
            (false, _, _) => None,
        };
        let mut action = action::RustAppletBuild {
            prod: main.release,
            native: native.map(|x| x.to_string()),
            profile: self.profile.clone(),
            opt_level: self.opt_level,
            stack_size: self.stack_size,
            ..action::RustAppletBuild::parse_from::<_, OsString>([])
        };
        for features in &self.features {
            action.cargo.push(format!("--features={features}"));
        }
        action.run(dir).await?;
        if !main.size && main.footprint.is_none() {
            return Ok(());
        }
        let size = match native {
            Some(_) => footprint::rust_size("target/wasefire/libapplet.a").await?,
            None => fs::metadata("target/wasefire/applet.wasm").await?.len() as usize,
        };
        if main.size {
            println!("Size: {size}");
        }
        if let Some(key) = &main.footprint {
            footprint::update_applet(key, size).await?;
        }
        Ok(())
    }

    async fn execute_assemblyscript(&self, main: &MainOptions) -> Result<()> {
        ensure!(!main.is_native(), "native applets are not supported for assemblyscript");
        let dir = format!("examples/{}", self.lang);
        ensure_assemblyscript().await?;
        let mut asc = Command::new("./node_modules/.bin/asc");
        asc.args(["-o", "../../target/wasefire/applet.wasm"]);
        match self.opt_level {
            Some(level) => drop(asc.arg(format!("-O{level}"))),
            None => drop(asc.arg("-O")),
        }
        asc.args(["--lowMemoryLimit", "--stackSize", &format!("{}", self.stack_size)]);
        asc.args(["--use", &format!("abort={}/main/abort", self.name)]);
        if main.release {
            asc.arg("--noAssert");
        } else {
            asc.arg("--debug");
        }
        asc.arg(format!("{}/main.ts", self.name));
        asc.current_dir(dir);
        cmd::execute(&mut asc).await?;
        action::optimize_wasm("target/wasefire/applet.wasm", self.opt_level).await?;
        Ok(())
    }
}

impl AppletCommand {
    async fn execute(self, main: &MainOptions) -> Result<()> {
        match self {
            AppletCommand::Runner(runner) => runner.execute(main).await,
            AppletCommand::Install { options, action, command } => {
                let applet = "target/wasefire/applet.wasm".into();
                let action = action::AppletInstall { applet, transfer: action };
                let mut connection = options.connect().await?;
                action.run(&mut connection).await?;
                match command {
                    None => Ok(()),
                    Some(AppletInstallCommand::Wait { mut action }) => {
                        action.wait.ensure_wait();
                        action.ensure_exit();
                        action.run(&mut connection).await
                    }
                }
            }
        }
    }
}

impl Runner {
    async fn execute(&self, main: &MainOptions) -> Result<()> {
        self.options.execute(main, 0, &self.command).await?;
        Ok(())
    }
}

impl RunnerOptions {
    async fn execute(
        &self, main: &MainOptions, step: usize, cmd: &Option<RunnerCommand>,
    ) -> Result<()> {
        let flash = match cmd {
            Some(RunnerCommand::Flash(x)) => Some(x),
            Some(RunnerCommand::Bundle) => None,
            None => None,
        };
        let mut cargo = Command::new("cargo");
        let mut rustflags = Vec::new();
        let mut features = self.features.clone();
        if flash.is_some() && self.name == "host" {
            cargo.arg("run");
        } else {
            cargo.arg("build");
        }
        cargo.arg("--release");
        cargo.arg(format!("--target={}", self.target().await));
        let (side, max_step) = match self.name.as_str() {
            "nordic" => (Some(step), 1),
            "host" => (None, 0),
            _ => unimplemented!(),
        };
        let side = match side {
            None => "",
            Some(0) => "_a",
            Some(1) => "_b",
            _ => unimplemented!(),
        };
        if self.name == "host" {
            if let Some(version) = &self.version {
                cargo.env("WASEFIRE_HOST_VERSION", version);
            };
        }
        if self.name == "nordic" {
            rustflags.push(format!("-C link-arg=--defsym=RUNNER_SIDE={step}"));
            let version = match &self.version {
                Some(x) => x.parse()?,
                None => 0,
            };
            ensure!(version < u32::MAX, "--version must be smaller than u32::MAX");
            rustflags.push(format!("-C link-arg=--defsym=RUNNER_VERSION={version}"));
            rustflags.push("-C link-arg=-Tlink.x".to_string());
            if main.release {
                cargo.arg("-Zbuild-std=core,alloc");
                let mut features = "-Zbuild-std-features=panic_immediate_abort".to_string();
                if self.opt_level.map_or(false, action::OptLevel::optimize_for_size) {
                    features.push_str(",optimize_for_size");
                }
                cargo.arg(features);
                cargo.arg("--config=profile.release.codegen-units=1");
                cargo.arg("--config=profile.release.lto=true");
            } else {
                cargo.arg("--config=profile.release.debug=2");
                rustflags.push("-C link-arg=-Tdefmt.x".to_string());
            }
        }
        if let Some(level) = self.opt_level {
            cargo.arg(format!("--config=profile.release.opt-level={level}"));
        }
        if main.release {
            features.push("release".to_string());
        } else {
            features.push("debug".to_string());
        }
        if self.no_default_features {
            cargo.arg("--no-default-features");
        }
        if let Some(log) = &self.log {
            cargo.env(self.log_env(), log);
        }
        if self.stack_sizes.is_some() {
            rustflags.push("-Z emit-stack-sizes".to_string());
            rustflags.push("-C link-arg=-Tstack-sizes.x".to_string());
        }
        if main.native {
            features.push("native".to_string());
        } else {
            features.push("wasm".to_string());
        }
        if !features.is_empty() {
            cargo.arg(format!("--features={}", features.join(",")));
        }
        if let Some(n) = self.memory_page_count {
            ensure!((0 ..= 9).contains(&n), "--memory-page-count supports single digit only");
            cargo.env("WASEFIRE_MEMORY_PAGE_COUNT", format!("{n}"));
        }
        if !rustflags.is_empty() {
            cargo.env("RUSTFLAGS", rustflags.join(" "));
        }
        cargo.current_dir(format!("crates/runner-{}", self.name));
        if flash.is_some() && self.name == "host" {
            if flash.unwrap().reset_flash {
                for file in ["applet.bin", "storage.bin"] {
                    let path = format!("target/wasefire/{file}");
                    if fs::exists(&path).await {
                        fs::remove_file(&path).await?;
                    }
                }
            }
            cargo.arg("--");
            if std::env::var_os("CODESPACES").is_some() {
                log::warn!("Assuming runner --arg=--protocol=unix when running in a codespace.");
                cargo.arg("--protocol=unix");
            }
            cargo.args(&self.arg);
            cmd::replace(cargo);
        } else {
            cmd::execute(&mut cargo).await?;
        }
        if self.measure_bloat {
            ensure_command(&["cargo", "bloat"]).await?;
            let mut bloat = wrap_command().await?;
            bloat.arg(cargo.as_std().get_program());
            if let Some(dir) = cargo.as_std().get_current_dir() {
                bloat.current_dir(dir);
            }
            for (key, val) in cargo.as_std().get_envs() {
                match val {
                    None => bloat.env_remove(key),
                    Some(val) => bloat.env(key, val),
                };
            }
            for arg in cargo.as_std().get_args() {
                if arg == "build" {
                    bloat.arg("bloat");
                } else {
                    bloat.arg(arg);
                }
            }
            bloat.args(["--crates", "--split-std"]);
            cmd::execute(&mut bloat).await?;
        }
        let elf = self.board_target().await;
        if main.size {
            let mut size = wrap_command().await?;
            size.arg("rust-size");
            size.arg(&elf);
            cmd::execute(&mut size).await?;
        }
        if let Some(key) = &main.footprint {
            footprint::update_runner(key, footprint::rust_size(&elf).await?).await?;
        }
        if let Some(stack_sizes) = self.stack_sizes {
            let elf = fs::read(&elf).await?;
            let symbols = stack_sizes::analyze_executable(&elf)?;
            assert!(symbols.have_32_bit_addresses);
            assert!(symbols.undefined.is_empty());
            let max_stack_sizes = stack_sizes.unwrap_or(10);
            let mut top_stack_sizes = BinaryHeap::new();
            for (address, symbol) in symbols.defined {
                let stack = match symbol.stack() {
                    None => continue,
                    Some(x) => x,
                };
                // Multiple symbols can have the same address. Just use the first name.
                let name = *symbol.names().first().context("missing symbol")?;
                top_stack_sizes.push((Reverse(stack), address, name));
                if top_stack_sizes.len() > max_stack_sizes {
                    top_stack_sizes.pop();
                }
            }
            while let Some((Reverse(stack), address, name)) = top_stack_sizes.pop() {
                println!("{:#010x}\t{}\t{}", address, stack, demangle(name));
            }
        }
        if matches!(cmd, Some(RunnerCommand::Bundle)) {
            let mut objcopy = wrap_command().await?;
            objcopy.args(["rust-objcopy", "-O", "binary", &elf]);
            objcopy.arg(format!("target/wasefire/platform{side}.bin"));
            cmd::execute(&mut objcopy).await?;
            if step < max_step {
                return Box::pin(self.execute(main, step + 1, cmd)).await;
            }
            return Ok(());
        }
        let flash = match flash {
            Some(x) => x,
            None => return Ok(()),
        };
        let chip = match self.name.as_str() {
            "nordic" => "nRF52840_xxAA",
            "host" => unreachable!(),
            _ => unimplemented!(),
        };
        let session = Arc::new(Mutex::new(lazy::Lazy::new(|| {
            Ok(Session::auto_attach(
                TargetSelector::Unspecified(chip.to_string()),
                Permissions::default(),
            )?)
        })));
        if flash.reset_flash {
            println!("Erasing the flash.");
            // Keep those values in sync with crates/runner-nordic/memory.x.
            tokio::task::spawn_blocking({
                let session = session.clone();
                move || {
                    let mut session = session.lock().unwrap();
                    anyhow::Ok(flashing::erase_all(session.get()?, None)?)
                }
            })
            .await??;
        }
        if self.name == "nordic" {
            let mut cargo = Command::new("cargo");
            cargo.current_dir("crates/runner-nordic/crates/bootloader");
            cargo.args(["build", "--release", "--target=thumbv7em-none-eabi"]);
            cargo.args(["-Zbuild-std=core", "-Zbuild-std-features=panic_immediate_abort"]);
            cmd::execute(&mut cargo).await?;
            tokio::task::spawn_blocking(move || {
                anyhow::Ok(flashing::download_file(
                    session.lock().unwrap().get()?,
                    "target/thumbv7em-none-eabi/release/bootloader",
                    flashing::Format::Elf,
                )?)
            })
            .await??;
        }
        if self.gdb {
            println!("Use the following 2 commands in different terminals:");
            println!("JLinkGDBServer -device {chip} -if swd -speed 4000 -port 2331");
            println!("gdb-multiarch -ex 'file {elf}' -ex 'target remote localhost:2331'");
        }
        let mut probe_rs = wrap_command().await?;
        probe_rs.args(["probe-rs", "run"]);
        probe_rs.arg(format!("--chip={chip}"));
        probe_rs.args(&flash.probe_rs);
        probe_rs.arg(elf);
        println!("Replace `run` with `attach` in the following command to rerun:");
        cmd::replace(probe_rs);
    }

    async fn target(&self) -> &'static str {
        // Each time we specify RUSTFLAGS, we want to specify --target. This is because if --target
        // is not specified then RUSTFLAGS applies to all compiler invocations (including build
        // scripts and proc macros). This leads to recompilation when RUSTFLAGS changes. See
        // https://github.com/rust-lang/cargo/issues/8716.
        static HOST_TARGET: OnceCell<String> = OnceCell::const_new();
        match self.name.as_str() {
            "nordic" => "thumbv7em-none-eabi",
            "host" => {
                HOST_TARGET
                    .get_or_init(|| async {
                        let mut sh = Command::new("sh");
                        sh.args(["-c", "rustc -vV | sed -n 's/^host: //p'"]);
                        cmd::output_line(&mut sh).await.unwrap()
                    })
                    .await
            }
            _ => unimplemented!(),
        }
    }

    fn log_env(&self) -> &'static str {
        match self.name.as_str() {
            "nordic" => "DEFMT_LOG",
            "host" => "RUST_LOG",
            _ => unimplemented!(),
        }
    }

    async fn board_target(&self) -> String {
        format!("target/{}/release/runner-{}", self.target().await, self.name)
    }
}

impl Wait {
    async fn execute(&self, applet: bool) -> Result<()> {
        let period = Duration::from_millis(300);
        loop {
            tokio::time::sleep(period).await;
            let mut action = action::AppletExitStatus::parse_from::<_, OsString>([]);
            action.wait.set_period(period);
            if applet {
                action.ensure_exit();
            }
            let mut connection = match self.options.connect().await {
                Ok(x) => x,
                Err(_) => continue,
            };
            let error = match action.run(&mut connection).await {
                Err(x) => x,
                Ok(_) => continue,
            };
            use wasefire_error::{Code, Error};
            if root_cause_is::<Error>(&error, |&x| x == Error::user(Code::NotFound)) {
                break Ok(());
            }
        }
    }
}

async fn ensure_command(cmd: &[&str]) -> Result<()> {
    let mut wrapper = Command::new("./scripts/wrapper.sh");
    wrapper.args(cmd);
    wrapper.env("WASEFIRE_WRAPPER_EXEC", "n");
    cmd::execute(&mut wrapper).await
}

async fn wrap_command() -> Result<Command> {
    Ok(Command::new(fs::canonicalize("./scripts/wrapper.sh").await?))
}

async fn ensure_assemblyscript() -> Result<()> {
    const ASC_VERSION: &str = "0.27.29"; // scripts/upgrade.sh relies on this name
    const BIN: &str = "examples/assemblyscript/node_modules/.bin/asc";
    const JSON: &str = "examples/assemblyscript/node_modules/assemblyscript/package.json";
    if fs::exists(BIN).await && fs::exists(JSON).await {
        let mut sed = Command::new("sed");
        sed.args(["-n", r#"s/^  "version": "\(.*\)",$/\1/p"#, JSON]);
        if cmd::output_line(&mut sed).await? == ASC_VERSION {
            return Ok(());
        }
    }
    ensure_command(&["npm"]).await?;
    let mut npm = wrap_command().await?;
    npm.args(["npm", "install", "--no-save"]);
    npm.arg(format!("assemblyscript@{ASC_VERSION}"));
    npm.current_dir("examples/assemblyscript");
    cmd::execute(&mut npm).await
}

#[tokio::main]
async fn main() -> Result<()> {
    env_logger::init_from_env(env_logger::Env::new().default_filter_or("warn"));
    Flags::parse().execute().await?;
    Ok(())
}<|MERGE_RESOLUTION|>--- conflicted
+++ resolved
@@ -265,17 +265,6 @@
 
 #[derive(clap::Subcommand)]
 enum ChangelogCommand {
-<<<<<<< HEAD
-    /// Validates all CHANGELOG.md files.
-    Ci,
-
-    /// Records a change to a crate.
-    Change {
-        /// Path to the crate that changed (e.g. `crates/board`).
-        path: String,
-
-        /// Semver severity of the change.
-=======
     /// Validates all changelogs.
     Ci,
 
@@ -285,7 +274,6 @@
         path: String,
 
         /// Severity of the change.
->>>>>>> ea331ec5
         severity: changelog::Severity,
 
         /// One-line description of the change.
