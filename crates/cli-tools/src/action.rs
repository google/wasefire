// Copyright 2024 Google LLC
//
// Licensed under the Apache License, Version 2.0 (the "License");
// you may not use this file except in compliance with the License.
// You may obtain a copy of the License at
//
//     http://www.apache.org/licenses/LICENSE-2.0
//
// Unless required by applicable law or agreed to in writing, software
// distributed under the License is distributed on an "AS IS" BASIS,
// WITHOUT WARRANTIES OR CONDITIONS OF ANY KIND, either express or implied.
// See the License for the specific language governing permissions and
// limitations under the License.

use std::fmt::Display;
use std::path::{Path, PathBuf};
use std::process::Command;

use anyhow::{ensure, Result};
use cargo_metadata::{Metadata, MetadataCommand};
use clap::{ValueEnum, ValueHint};

use crate::{cmd, fs};

/// Creates a new Rust applet project.
#[derive(clap::Args)]
pub struct RustAppletNew {
    /// Where to create the applet project.
    #[arg(value_hint = ValueHint::AnyPath)]
    path: PathBuf,

    /// Name of the applet project (defaults to the directory name).
    #[arg(long)]
    name: Option<String>,
}

impl RustAppletNew {
    pub fn run(&self) -> Result<()> {
        let RustAppletNew { path, name } = self;
        let mut cargo = Command::new("cargo");
        cargo.args(["new", "--lib"]).arg(path);
        if let Some(name) = name {
            cargo.arg(format!("--name={name}"));
        }
        cmd::execute(&mut cargo)?;
        cmd::execute(Command::new("cargo").args(["add", "wasefire"]).current_dir(path))?;
        let mut cargo = Command::new("cargo");
        cargo.args(["add", "wasefire-stub", "--optional"]);
        cmd::execute(cargo.current_dir(path))?;
        let mut sed = Command::new("sed");
        sed.arg("-i");
        sed.arg("s#^wasefire-stub\\( = .\"dep:wasefire-stub\"\\)#test\\1, \"wasefire/test\"#");
        sed.arg("Cargo.toml");
        cmd::execute(sed.current_dir(path))?;
        std::fs::remove_file(path.join("src/lib.rs"))?;
        fs::write(path.join("src/lib.rs"), include_str!("data/lib.rs"))?;
        Ok(())
    }
}

/// Builds a Rust applet from its project.
#[derive(Default, clap::Args)]
pub struct RustAppletBuild {
    /// Builds for production, disabling debugging facilities.
    #[arg(long)]
    pub prod: bool,

    /// Builds a native applet, e.g. --native=thumbv7em-none-eabi.
    #[arg(long, value_name = "TARGET")]
    pub native: Option<String>,

    /// Copies the final artifacts to this directory instead of target/wasefire.
    #[arg(long, value_name = "DIR", value_hint = ValueHint::DirPath)]
    pub output: Option<PathBuf>,

    /// Cargo profile, defaults to release.
    #[arg(long)]
    pub profile: Option<String>,

    /// Optimization level.
    #[clap(long, short = 'O')]
    pub opt_level: Option<OptLevel>,

    /// Stack size (ignored for native applets).
    #[clap(long, default_value = "16384")]
    pub stack_size: usize,

    /// Extra arguments to cargo, e.g. --features=foo.
    #[clap(last = true)]
    pub cargo: Vec<String>,
}

impl RustAppletBuild {
    pub fn run(&self, dir: impl AsRef<Path>) -> Result<()> {
        let metadata = metadata(dir.as_ref())?;
        let package = &metadata.packages[0];
        let target_dir = fs::try_relative(std::env::current_dir()?, &metadata.target_directory)?;
        let name = package.name.replace('-', "_");
        let mut cargo = Command::new("cargo");
        let mut rustflags = vec![
            "-C panic=abort".to_string(),
            "-C codegen-units=1".to_string(),
            "-C embed-bitcode=yes".to_string(),
            "-C lto=fat".to_string(),
        ];
        // TODO(threads): Implement similar to native. Check wasefire dependency,
        // see if threads / atomics feature is enabled.
        let threads = package.features.contains_key("threads");
        cargo.args(["rustc", "--lib"]);
        match &self.native {
            None => {
                if threads {
                    rustflags.push("-C target-feature=+atomics".to_string());
                    rustflags.push("-C link-args=--shared-memory".to_string());
                }
                rustflags.push(format!("-C link-arg=-zstack-size={}", self.stack_size));
                rustflags.push("-C target-feature=+bulk-memory".to_string());
                cargo.args(["--crate-type=cdylib", "--target=wasm32-unknown-unknown"]);
            }
            Some(target) => {
                cargo.args(["--crate-type=staticlib", &format!("--target={target}")]);
                if package.features.contains_key("native") {
                    cargo.arg("--features=native");
                } else {
                    ensure!(
                        package.dependencies.iter().any(|x| x.name == "wasefire"),
                        "wasefire must be a direct dependency for native builds"
                    );
                    cargo.arg("--features=wasefire/native");
                }
            }
        }
        match &self.profile {
            Some(profile) => drop(cargo.arg(format!("--profile={profile}"))),
            None => drop(cargo.arg("--release")),
        }
        if let Some(level) = self.opt_level {
            rustflags.push(format!("-C opt-level={level}"));
        }
        cargo.args(&self.cargo);
        if self.prod {
            cargo.args(["-Zbuild-std=core,alloc", "-Zbuild-std-features=panic_immediate_abort"]);
        } else {
            cargo.env("WASEFIRE_DEBUG", "");
        }
        cargo.env("RUSTFLAGS", rustflags.join(" "));
        cargo.current_dir(dir);
        cmd::execute(&mut cargo)?;
        let out_dir = match &self.output {
            Some(x) => x.clone(),
            None => "target/wasefire".into(),
        };
        let (src, dst) = match &self.native {
            None => (format!("wasm32-unknown-unknown/release/{name}.wasm"), "applet.wasm"),
            Some(target) => (format!("{target}/release/lib{name}.a"), "libapplet.a"),
        };
        let applet = out_dir.join(dst);
        if fs::copy_if_changed(target_dir.join(src), &applet)? && dst.ends_with(".wasm") {
            optimize_wasm(&applet, self.opt_level, threads)?;
        }
        Ok(())
    }
}

/// Runs the unit-tests of a Rust applet project.
#[derive(clap::Args)]
pub struct RustAppletTest {
    /// Extra arguments to cargo, e.g. --features=foo.
    #[clap(last = true)]
    cargo: Vec<String>,
}

impl RustAppletTest {
    pub fn run(&self, dir: impl AsRef<Path>) -> Result<()> {
        let metadata = metadata(dir.as_ref())?;
        let package = &metadata.packages[0];
        ensure!(package.features.contains_key("test"), "missing test feature");
        let mut cargo = Command::new("cargo");
        cargo.args(["test", "--features=test"]);
        cargo.args(&self.cargo);
        cmd::replace(cargo)
    }
}

#[derive(Copy, Clone, ValueEnum)]
pub enum OptLevel {
    #[value(name = "0")]
    O0,
    #[value(name = "1")]
    O1,
    #[value(name = "2")]
    O2,
    #[value(name = "3")]
    O3,
    #[value(name = "s")]
    Os,
    #[value(name = "z")]
    Oz,
}

impl Display for OptLevel {
    fn fmt(&self, f: &mut std::fmt::Formatter<'_>) -> std::fmt::Result {
        write!(f, "{}", self.to_possible_value().unwrap().get_name())
    }
}

/// Strips and optimizes a WASM applet.
pub fn optimize_wasm(
    applet: impl AsRef<Path>, opt_level: Option<OptLevel>, enable_threads: bool,
) -> Result<()> {
    let mut strip = Command::new("wasm-strip");
    strip.arg(applet.as_ref());
    cmd::execute(&mut strip)?;
    let mut opt = Command::new("wasm-opt");
<<<<<<< HEAD
    opt.args(["--enable-bulk-memory", "--enable-sign-ext"]);
    if enable_threads {
        opt.args(["--enable-threads", "--enable-mutable-globals"]);
    }
=======
    opt.args(["--enable-bulk-memory", "--enable-sign-ext", "--enable-mutable-globals"]);
>>>>>>> 4505007b
    match opt_level {
        Some(level) => drop(opt.arg(format!("-O{level}"))),
        None => drop(opt.arg("-O")),
    }
    opt.arg(applet.as_ref());
    opt.arg("-o");
    opt.arg(applet.as_ref());
    cmd::execute(&mut opt)?;
    Ok(())
}

fn metadata(dir: impl Into<PathBuf>) -> Result<Metadata> {
    let metadata = MetadataCommand::new().current_dir(dir).no_deps().exec()?;
    ensure!(metadata.packages.len() == 1, "not exactly one package");
    Ok(metadata)
}<|MERGE_RESOLUTION|>--- conflicted
+++ resolved
@@ -212,14 +212,10 @@
     strip.arg(applet.as_ref());
     cmd::execute(&mut strip)?;
     let mut opt = Command::new("wasm-opt");
-<<<<<<< HEAD
-    opt.args(["--enable-bulk-memory", "--enable-sign-ext"]);
+    opt.args(["--enable-bulk-memory", "--enable-sign-ext", "--enable-mutable-globals"]);
     if enable_threads {
-        opt.args(["--enable-threads", "--enable-mutable-globals"]);
-    }
-=======
-    opt.args(["--enable-bulk-memory", "--enable-sign-ext", "--enable-mutable-globals"]);
->>>>>>> 4505007b
+        opt.arg("--enable-threads");
+    }
     match opt_level {
         Some(level) => drop(opt.arg(format!("-O{level}"))),
         None => drop(opt.arg("-O")),
