--- conflicted
+++ resolved
@@ -573,13 +573,8 @@
             Some(target) => (format!("{target}/{profile}/lib{name}.a"), "libapplet.a"),
         };
         let applet = out_dir.join(dst);
-<<<<<<< HEAD
-        if fs::copy_if_changed(target_dir.join(src), &applet)? && dst.ends_with(".wasm") {
-            optimize_wasm(&applet, self.opt_level, threads)?;
-=======
         if fs::copy_if_changed(target_dir.join(src), &applet).await? && dst.ends_with(".wasm") {
-            optimize_wasm(&applet, self.opt_level).await?;
->>>>>>> 4cf9d5ab
+            optimize_wasm(&applet, self.opt_level, threads).await?;
         }
         Ok(())
     }
@@ -641,13 +636,9 @@
 }
 
 /// Strips and optimizes a WASM applet.
-<<<<<<< HEAD
-pub fn optimize_wasm(
+pub async fn optimize_wasm(
     applet: impl AsRef<Path>, opt_level: Option<OptLevel>, enable_threads: bool,
 ) -> Result<()> {
-=======
-pub async fn optimize_wasm(applet: impl AsRef<Path>, opt_level: Option<OptLevel>) -> Result<()> {
->>>>>>> 4cf9d5ab
     let mut strip = Command::new("wasm-strip");
     strip.arg(applet.as_ref());
     cmd::execute(&mut strip).await?;
