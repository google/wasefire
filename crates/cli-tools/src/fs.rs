--- conflicted
+++ resolved
@@ -14,20 +14,15 @@
 
 //! Wrappers around `tokio::fs` with descriptive errors.
 
-<<<<<<< HEAD
-use std::fs::{Metadata, ReadDir};
-use std::io::{ErrorKind, Read, Write};
-=======
 use std::fs::Metadata;
 use std::future::Future;
 use std::io::ErrorKind;
->>>>>>> 909ec3c1
 use std::path::{Component, Path, PathBuf};
 
 use anyhow::{Context, Result};
 use serde::de::DeserializeOwned;
 use serde::Serialize;
-use tokio::fs::{File, OpenOptions};
+use tokio::fs::{File, OpenOptions, ReadDir};
 use tokio::io::{AsyncReadExt, AsyncWriteExt};
 
 pub async fn canonicalize(path: impl AsRef<Path>) -> Result<PathBuf> {
@@ -125,17 +120,13 @@
     tokio::fs::read(path.as_ref()).await.with_context(|| format!("reading {name}"))
 }
 
-<<<<<<< HEAD
-pub fn read_dir(path: impl AsRef<Path>) -> Result<ReadDir> {
+pub async fn read_dir(path: impl AsRef<Path>) -> Result<ReadDir> {
     let dir = path.as_ref().display();
     debug!("walk {dir:?}");
-    std::fs::read_dir(path.as_ref()).with_context(|| format!("walking {dir}"))
-}
-
-pub fn read_toml<T: DeserializeOwned>(path: impl AsRef<Path>) -> Result<T> {
-=======
+    tokio::fs::read_dir(path.as_ref()).await.with_context(|| format!("walking {dir}"))
+}
+
 pub async fn read_toml<T: DeserializeOwned>(path: impl AsRef<Path>) -> Result<T> {
->>>>>>> 909ec3c1
     let name = path.as_ref().display();
     let contents = read(path.as_ref()).await?;
     let data = String::from_utf8(contents).with_context(|| format!("reading {name}"))?;
