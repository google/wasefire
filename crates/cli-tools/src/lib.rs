--- conflicted
+++ resolved
@@ -34,11 +34,8 @@
 
 #[cfg(feature = "action")]
 pub mod action;
-<<<<<<< HEAD
-=======
 #[cfg(feature = "cargo")]
 pub mod cargo;
->>>>>>> ea331ec5
 #[cfg(feature = "changelog")]
 pub mod changelog;
 pub mod cmd;
