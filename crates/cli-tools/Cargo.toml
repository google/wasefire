[package]
name = "wasefire-cli-tools"
version = "0.2.0-git"
authors = ["Julien Cretin <cretin@google.com>"]
license = "Apache-2.0"
publish = true
edition = "2021"
description = "Command-line utilities for Wasefire"
repository = "https://github.com/google/wasefire"
include = ["/LICENSE", "/src/"]
keywords = ["cli", "embedded", "framework", "wasm"]
categories = ["command-line-utilities", "embedded", "wasm"]

[package.metadata.docs.rs]
all-features = true

[dependencies]
anyhow = { version = "1.0.86", default-features = false, features = ["std"] }
cargo_metadata = { version = "0.18.1", default-features = false, optional = true }
data-encoding = { version = "2.6.0", default-features = false, features = ["std"], optional = true }
humantime = { version = "2.1.0", default-features = false, optional = true }
indicatif = { version = "0.17.8", default-features = false, optional = true }
log = { version = "0.4.21", default-features = false }
rusb = { version = "0.9.4", default-features = false, optional = true }
semver = { version = "1.0.23", default-features = false, optional = true }
serde = { version = "1.0.202", default-features = false, features = ["derive"] }
toml = { version = "0.8.13", default-features = false, features = ["display", "parse"] }
wasefire-wire = { version = "0.1.1-git", path = "../wire", optional = true }

[dependencies.clap]
version = "4.5.4"
default-features = false
features = ["derive", "env", "std"]
optional = true

[dependencies.tokio]
version = "1.40.0"
default-features = false
features = ["fs", "io-std", "io-util", "macros", "process", "rt"]

[dependencies.wasefire-protocol]
version = "0.2.0-git"
path = "../protocol"
features = ["host"]
optional = true

[dependencies.wasefire-protocol-tokio]
version = "0.1.0-git"
path = "../protocol-tokio"
features = ["host", "log"]
optional = true

[dependencies.wasefire-protocol-usb]
version = "0.2.0-git"
path = "../protocol-usb"
features = ["host", "log"]
optional = true

[features]
action = [
  "cargo",
  "dep:clap",
  "dep:data-encoding",
  "dep:humantime",
  "dep:indicatif",
  "dep:rusb",
  "dep:wasefire-protocol",
  "dep:wasefire-protocol-tokio",
  "dep:wasefire-protocol-usb",
  "dep:wasefire-wire",
  "tokio/time",
]
<<<<<<< HEAD
changelog = ["dep:cargo_metadata", "dep:clap", "dep:semver"]
=======
cargo = ["dep:cargo_metadata"]
changelog = ["cargo", "dep:clap", "dep:semver"]
>>>>>>> ea331ec5

[lints]
clippy.unit-arg = "allow"
rust.unreachable-pub = "warn"
rust.unsafe-op-in-unsafe-fn = "warn"
rust.unused-crate-dependencies = "warn"<|MERGE_RESOLUTION|>--- conflicted
+++ resolved
@@ -70,12 +70,8 @@
   "dep:wasefire-wire",
   "tokio/time",
 ]
-<<<<<<< HEAD
-changelog = ["dep:cargo_metadata", "dep:clap", "dep:semver"]
-=======
 cargo = ["dep:cargo_metadata"]
 changelog = ["cargo", "dep:clap", "dep:semver"]
->>>>>>> ea331ec5
 
 [lints]
 clippy.unit-arg = "allow"
