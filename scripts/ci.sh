--- conflicted
+++ resolved
@@ -25,11 +25,7 @@
 }
 
 x ./scripts/ci-copyright.sh
-<<<<<<< HEAD
-: x ./scripts/ci-changelog.sh
-=======
 is_dev || x ./scripts/ci-changelog.sh
->>>>>>> c00255b9
 x cargo xtask textreview
 x ./scripts/sync.sh
 x ./scripts/publish.sh --dry-run
