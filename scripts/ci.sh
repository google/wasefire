--- conflicted
+++ resolved
@@ -18,9 +18,11 @@
 
 # This script runs the continuous integration tests.
 
-<<<<<<< HEAD
+x ./scripts/ci-copyright.sh
+x cargo xtask textreview
+x ./scripts/wrapper.sh mdl -g -s markdownlint.rb .
+x ./scripts/ci-taplo.sh
 x git submodule update --init third_party/OpenSK
-
 x cargo xtask applet rust opensk
 x cargo xtask --release applet rust opensk
 ( cd examples/rust/opensk
@@ -30,31 +32,6 @@
   # x cargo clippy --lib --target=wasm32-unknown-unknown -- --deny=warnings
   # x cargo clippy --features=test -- --deny=warnings
 )
-
-git diff --exit-code \
-  || e "Tracked files were modified and/or untracked files were created"
-
-x ./scripts/schemastore.sh
-x ./scripts/wrapper.sh taplo lint \
---schema-catalog=file://"$PWD"/target/schemastore/catalog.json
-x ./scripts/wrapper.sh taplo format
-git diff --exit-code || e "TOML files are not well formatted"
-=======
-x ./scripts/ci-copyright.sh
-x ./scripts/ci-changelog.sh
-x cargo xtask textreview
-x ./scripts/sync.sh
-x ./scripts/publish.sh --dry-run
-x ./scripts/wrapper.sh mdl -g -s markdownlint.rb .
-x ./scripts/ci-taplo.sh
-x ./scripts/ci-applets.sh
-x ./scripts/ci-runners.sh
-x ./scripts/ci-tests.sh
-x ./scripts/hwci.sh host --no-default-features
-x ./scripts/ci-book.sh
-x ./scripts/footprint.sh
-x rm footprint.toml
 git diff --exit-code || e 'Modified files'
 [ -z "$(git status -s | tee /dev/stderr)" ] || e 'Untracked files'
-d "CI passed"
->>>>>>> d1537cd0
+d "CI passed"