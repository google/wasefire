#!/bin/sh
# Copyright 2022 Google LLC
#
# Licensed under the Apache License, Version 2.0 (the "License");
# you may not use this file except in compliance with the License.
# You may obtain a copy of the License at
#
#     http://www.apache.org/licenses/LICENSE-2.0
#
# Unless required by applicable law or agreed to in writing, software
# distributed under the License is distributed on an "AS IS" BASIS,
# WITHOUT WARRANTIES OR CONDITIONS OF ANY KIND, either express or implied.
# See the License for the specific language governing permissions and
# limitations under the License.

set -e
. scripts/log.sh

# This script runs the continuous integration tests.

# Tests whether the current branch is a dev/ branch.
is_dev() {
  local name=$(git rev-parse --abbrev-ref HEAD)
  [ "${name#dev/}" != "$name" ]
}

x ./scripts/ci-copyright.sh
<<<<<<< HEAD
=======
is_dev || x ./scripts/ci-changelog.sh
>>>>>>> 4505007b
x cargo xtask textreview
x ./scripts/ci-taplo.sh
x git submodule update --init third_party/google/OpenSK
x cargo xtask applet rust opensk
x cargo xtask --release applet rust opensk
( cd examples/rust/opensk
  x cargo test --features=test
  x cargo fmt -- --check
  # TODO: Enable these 2 lines at some point.
  # x cargo clippy --lib --target=wasm32-unknown-unknown -- --deny=warnings
  # x cargo clippy --features=test -- --deny=warnings
)
git diff --exit-code || e 'Modified files'
[ -z "$(git status -s | tee /dev/stderr)" ] || e 'Untracked files'
d "CI passed"<|MERGE_RESOLUTION|>--- conflicted
+++ resolved
@@ -25,10 +25,6 @@
 }
 
 x ./scripts/ci-copyright.sh
-<<<<<<< HEAD
-=======
-is_dev || x ./scripts/ci-changelog.sh
->>>>>>> 4505007b
 x cargo xtask textreview
 x ./scripts/ci-taplo.sh
 x git submodule update --init third_party/google/OpenSK
